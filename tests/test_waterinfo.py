--- conflicted
+++ resolved
@@ -1,13 +1,8 @@
 # -*- coding: utf-8 -*-
 
-<<<<<<< HEAD
+import pytest
+
 import logging
-import os
-
-=======
->>>>>>> 2cc17eb4
-import pytest
-
 import os
 import pandas as pd
 import pytz
