[
    {
        "Title": "KISTERS QueryServices - Request Information",
        "Version": "1.10.7",
        "Datasource Type": "WDP Datasource",
        "Text": "All commands are available as HTTP GET and POST (add ?kvp=true to URL!) with key-value-pair encoding.",
        "LogoPath": "http://vp-tsmcalc01:8080/KiWIS/images/kisters.gif",
        "Labels": {
            "CSL": "Comma separated list",
            "Wildcard": "* as wildcard"
        },
        "Requests": {
            "getGroupList": {
                "Request": "getGroupList",
                "Description": "Retrieves a list of object groups.",
                "QueryFields": {
                    "Description": "Possible queryfields as parameter",
                    "Content": {
                        "group_name": {
                            "Name": "group_name",
                            "* as wildcard": "yes",
                            "Comma separated list": "yes",
                            "Description": ""
                        },
                        "group_type": {
                            "Name": "group_type",
                            "* as wildcard": "no",
                            "Comma separated list": "no",
                            "Description": "valid values are 'station', 'parameter', 'timeseries' and 'timeseries_dynamic'"
                        },
                        "group_purpose": {
                            "Name": "group_purpose",
                            "* as wildcard": "yes",
                            "Comma separated list": "yes",
                            "Description": ""
                        }
                    }
                },
                "Formats": {
                    "Description": "Possible formats as parameter 'format'",
                    "Content": {
                        "ascii": {
                            "Name": "ascii",
                            "Description": "Plain ASCII format"
                        },
                        "html": {
                            "Name": "html",
                            "Description": "HTML format"
                        },
                        "csv": {
                            "Name": "csv",
                            "Description": "CSV table format"
                        },
                        "tabjson": {
                            "Name": "tabjson",
                            "Description": "JSON format to reflect table structure"
                        },
                        "objson": {
                            "Name": "objson",
                            "Description": "JSON format to reflect object structure"
                        },
                        "xlsx": {
                            "Name": "xlsx",
                            "Description": "Excel 2007+ format with number and date cell types; due to cell formating, production time quickly increases with the number of rows and columns"
                        }
                    }
                },
                "Returnfields": {
                    "Description": "Returnable fields as optional parameter 'returnfields' (allows comma separated list)",
                    "Content": {
                        "group_name": {
                            "Name": "group_name",
                            "Description": ""
                        },
                        "group_id": {
                            "Name": "group_id",
                            "Description": ""
                        },
                        "group_type": {
                            "Name": "group_type",
                            "Description": ""
                        },
                        "group_remark": {
                            "Name": "group_remark",
                            "Description": ""
                        },
                        "group_purpose": {
                            "Name": "group_purpose",
                            "Description": ""
                        },
                        "group_private": {
                            "Name": "group_private",
                            "Description": ""
                        },
                        "ca_group": {
                            "Name": "ca_group",
                            "Description": "returns custom group attributes, optionally use parameter ca_group_returnfields to select specific fields"
                        }
                    }
                },
                "Optionalfields": {
                    "Description": "More optional fields",
                    "Content": {
                        "csvdiv": {
                            "Name": "csvdiv",
                            "Description": "overwrite the standard CSV delimiter (;) with another symbol in CSV requests"
                        },
                        "ca_group_returnfields": {
                            "Name": "ca_group_returnfields",
                            "Description": "selects a set of custom defined group attributes (md_returnfield 'ca_group' must be active, allows comma separated list)"
                        },
                        "addlinks": {
                            "Name": "addlinks",
                            "Description": "adds links for easier data discovery to the response"
                        },
                        "includeprivate": {
                            "Name": "includeprivate",
                            "Description": "set to false to ignore private groups; default is true"
                        },
                        "downloadaszip": {
                            "Name": "downloadaszip",
                            "Description": "provides the result as a ZIP file containing a file in the selected format"
                        },
                        "downloadfilename": {
                            "Name": "downloadfilename",
                            "Description": "sets the file name if downloadaszip=true is set or CSV and Excel downloads are requested, default name is generic per request"
                        }
                    }
                }
            },
            "getSiteList": {
                "Request": "getSiteList",
                "Description": "Retrieves a list of sites with metadata.",
                "QueryFields": {
                    "Description": "Possible queryfields as parameter",
                    "Content": {
                        "site_no": {
                            "Name": "site_no",
                            "* as wildcard": "yes",
                            "Comma separated list": "yes",
                            "Description": ""
                        },
                        "site_id": {
                            "Name": "site_id",
                            "* as wildcard": "no",
                            "Comma separated list": "yes",
                            "Description": ""
                        },
                        "site_uuid": {
                            "Name": "site_uuid",
                            "* as wildcard": "no",
                            "Comma separated list": "yes",
                            "Description": ""
                        },
                        "site_name": {
                            "Name": "site_name",
                            "* as wildcard": "yes",
                            "Comma separated list": "yes",
                            "Description": ""
                        },
                        "parametertype_id": {
                            "Name": "parametertype_id",
                            "* as wildcard": "no",
                            "Comma separated list": "yes",
                            "Description": ""
                        },
                        "parametertype_name": {
                            "Name": "parametertype_name",
                            "* as wildcard": "yes",
                            "Comma separated list": "yes",
                            "Description": ""
                        },
                        "stationparameter_name": {
                            "Name": "stationparameter_name",
                            "* as wildcard": "yes",
                            "Comma separated list": "yes",
                            "Description": ""
                        },
                        "bbox": {
                            "Name": "bbox",
                            "* as wildcard": "no",
                            "Comma separated list": "no",
                            "Description": "comma separated list with four values in order min_x, min_y, max_x, max_y; use 'crs' parameter to choose between local and global coordinates"
                        }
                    }
                },
                "Formats": {
                    "Description": "Possible formats as parameter 'format'",
                    "Content": {
                        "ascii": {
                            "Name": "ascii",
                            "Description": "Plain ASCII format"
                        },
                        "html": {
                            "Name": "html",
                            "Description": "HTML format"
                        },
                        "csv": {
                            "Name": "csv",
                            "Description": "CSV table format"
                        },
                        "tabjson": {
                            "Name": "tabjson",
                            "Description": "JSON format to reflect table structure"
                        },
                        "objson": {
                            "Name": "objson",
                            "Description": "JSON format to reflect object structure"
                        },
                        "geojson": {
                            "Name": "geojson",
                            "Description": "official GEOJSON format"
                        },
                        "xlsx": {
                            "Name": "xlsx",
                            "Description": "Excel 2007+ format with number and date cell types; due to cell formating, production time quickly increases with the number of rows and columns"
                        }
                    }
                },
                "Returnfields": {
                    "Description": "Returnable fields as optional parameter 'returnfields' (allows comma separated list)",
                    "Content": {
                        "site_no": {
                            "Name": "site_no",
                            "Description": ""
                        },
                        "site_id": {
                            "Name": "site_id",
                            "Description": ""
                        },
                        "site_uuid": {
                            "Name": "site_uuid",
                            "Description": "Unique database independent ID"
                        },
                        "site_name": {
                            "Name": "site_name",
                            "Description": ""
                        },
                        "site_longname": {
                            "Name": "site_longname",
                            "Description": ""
                        },
                        "site_latitude": {
                            "Name": "site_latitude",
                            "Description": ""
                        },
                        "site_longitude": {
                            "Name": "site_longitude",
                            "Description": ""
                        },
                        "site_carteasting": {
                            "Name": "site_carteasting",
                            "Description": ""
                        },
                        "site_cartnorthing": {
                            "Name": "site_cartnorthing",
                            "Description": ""
                        },
                        "site_type_name": {
                            "Name": "site_type_name",
                            "Description": "Site type, e.g. 'Surface Water'; Multiple values are concatenated with ; as separator"
                        },
                        "site_type_shortname": {
                            "Name": "site_type_shortname",
                            "Description": "Site type shortname; Multiple values are concatenated with ; as separator"
                        },
                        "parametertype_id": {
                            "Name": "parametertype_id",
                            "Description": ""
                        },
                        "parametertype_name": {
                            "Name": "parametertype_name",
                            "Description": ""
                        },
                        "stationparameter_name": {
                            "Name": "stationparameter_name",
                            "Description": ""
                        },
                        "site_georefsystem": {
                            "Name": "site_georefsystem",
                            "Description": ""
                        },
                        "site_area_wkt": {
                            "Name": "site_area_wkt",
                            "Description": "the WKT string of the site extent if set"
                        },
                        "site_area_wkt_org": {
                            "Name": "site_area_wkt_org",
                            "Description": "the original WKT string of the site extent if set"
                        },
                        "ca_site": {
                            "Name": "ca_site",
                            "Description": "returns custom site attributes, optionally use parameter ca_site_returnfields to select specific fields"
                        },
                        "custom_attributes": {
                            "Name": "custom_attributes",
                            "Description": "DEPRECATED - use ca_site instead"
                        }
                    }
                },
                "Optionalfields": {
                    "Description": "More optional fields",
                    "Content": {
                        "csvdiv": {
                            "Name": "csvdiv",
                            "Description": "overwrite the standard CSV delimiter (;) with another symbol in CSV requests"
                        },
                        "crs": {
                            "Name": "crs",
                            "Description": "select which coordinates should be used for bbox filtering, possible values are 'local' and 'global'; default is global"
                        },
                        "ca_site_returnfields": {
                            "Name": "ca_site_returnfields",
                            "Description": "selects a set of custom defined site attributes (returnfield 'ca_site' must be active, allows comma separated list)"
                        },
                        "custattr_returnfields": {
                            "Name": "custattr_returnfields",
                            "Description": "DEPRECATED - use ca_site_returnfields instead"
                        },
                        "downloadaszip": {
                            "Name": "downloadaszip",
                            "Description": "provides the result as a ZIP file containing a file in the selected format"
                        },
                        "downloadfilename": {
                            "Name": "downloadfilename",
                            "Description": "sets the file name if downloadaszip=true is set or CSV and Excel downloads are requested, default name is generic per request"
                        },
                        "addlinks": {
                            "Name": "addlinks",
                            "Description": "adds links for easier data discovery to the response"
                        },
                        "orderby": {
                            "Name": "orderby",
                            "Description": "Sort the response by one of the following fields: site_name, site_longname, site_no, site_id"
                        }
                    }
                }
            },
            "getStationList": {
                "Request": "getStationList",
                "Description": "Retrieves a list of stations with metadata.",
                "QueryFields": {
                    "Description": "Possible queryfields as parameter",
                    "Content": {
                        "station_no": {
                            "Name": "station_no",
                            "* as wildcard": "yes",
                            "Comma separated list": "yes",
                            "Description": ""
                        },
                        "station_id": {
                            "Name": "station_id",
                            "* as wildcard": "no",
                            "Comma separated list": "yes",
                            "Description": ""
                        },
                        "station_uuid": {
                            "Name": "station_uuid",
                            "* as wildcard": "no",
                            "Comma separated list": "yes",
                            "Description": ""
                        },
                        "station_name": {
                            "Name": "station_name",
                            "* as wildcard": "yes",
                            "Comma separated list": "yes",
                            "Description": ""
                        },
                        "catchment_no": {
                            "Name": "catchment_no",
                            "* as wildcard": "no",
                            "Comma separated list": "yes",
                            "Description": ""
                        },
                        "catchment_id": {
                            "Name": "catchment_id",
                            "* as wildcard": "no",
                            "Comma separated list": "yes",
                            "Description": ""
                        },
                        "catchment_name": {
                            "Name": "catchment_name",
                            "* as wildcard": "yes",
                            "Comma separated list": "yes",
                            "Description": ""
                        },
                        "site_no": {
                            "Name": "site_no",
                            "* as wildcard": "yes",
                            "Comma separated list": "yes",
                            "Description": ""
                        },
                        "site_id": {
                            "Name": "site_id",
                            "* as wildcard": "no",
                            "Comma separated list": "yes",
                            "Description": ""
                        },
                        "site_uuid": {
                            "Name": "site_uuid",
                            "* as wildcard": "no",
                            "Comma separated list": "yes",
                            "Description": ""
                        },
                        "site_name": {
                            "Name": "site_name",
                            "* as wildcard": "yes",
                            "Comma separated list": "yes",
                            "Description": ""
                        },
                        "stationgroup_id": {
                            "Name": "stationgroup_id",
                            "* as wildcard": "no",
                            "Comma separated list": "no",
                            "Description": ""
                        },
                        "parametertype_id": {
                            "Name": "parametertype_id",
                            "* as wildcard": "no",
                            "Comma separated list": "yes",
                            "Description": ""
                        },
                        "parametertype_name": {
                            "Name": "parametertype_name",
                            "* as wildcard": "yes",
                            "Comma separated list": "yes",
                            "Description": ""
                        },
                        "parametertype_shortname": {
                            "Name": "parametertype_shortname",
                            "* as wildcard": "yes",
                            "Comma separated list": "yes",
                            "Description": ""
                        },
                        "stationparameter_name": {
                            "Name": "stationparameter_name",
                            "* as wildcard": "yes",
                            "Comma separated list": "yes",
                            "Description": ""
                        },
                        "stationparameter_no": {
                            "Name": "stationparameter_no",
                            "* as wildcard": "yes",
                            "Comma separated list": "yes",
                            "Description": ""
                        },
                        "object_type": {
                            "Name": "object_type",
                            "* as wildcard": "yes",
                            "Comma separated list": "yes",
                            "Description": ""
                        },
                        "object_type_shortname": {
                            "Name": "object_type_shortname",
                            "* as wildcard": "yes",
                            "Comma separated list": "yes",
                            "Description": ""
                        },
                        "bbox": {
                            "Name": "bbox",
                            "* as wildcard": "no",
                            "Comma separated list": "no",
                            "Description": "comma separated list with four values in order min_x, min_y, max_x, max_y; use 'crs' parameter to choose between local and global coordinates"
                        },
                        "fulltext": {
                            "Name": "fulltext",
                            "* as wildcard": "yes",
                            "Comma separated list": "no",
                            "Description": "fulltext filter for all station metadata fields"
                        },
                        "custattrfilter": {
                            "Name": "custattrfilter",
                            "* as wildcard": "yes",
                            "Comma separated list": "no",
                            "Description": "filter for one ore more custom station attributes in the form 'key1:value1;key2:value2;...'"
                        }
                    }
                },
                "Formats": {
                    "Description": "Possible formats as parameter 'format'",
                    "Content": {
                        "ascii": {
                            "Name": "ascii",
                            "Description": "Plain ASCII format"
                        },
                        "html": {
                            "Name": "html",
                            "Description": "HTML format"
                        },
                        "csv": {
                            "Name": "csv",
                            "Description": "CSV table format"
                        },
                        "tabjson": {
                            "Name": "tabjson",
                            "Description": "JSON format to reflect table structure"
                        },
                        "objson": {
                            "Name": "objson",
                            "Description": "JSON format to reflect object structure"
                        },
                        "geojson": {
                            "Name": "geojson",
                            "Description": "official GEOJSON format"
                        },
                        "kml": {
                            "Name": "kml",
                            "Description": "Keyhole Markup Language by Google and OGC"
                        },
                        "lpk": {
                            "Name": "lpk",
                            "Description": "ESRI Layer Package format"
                        },
                        "xlsx": {
                            "Name": "xlsx",
                            "Description": "Excel 2007+ format with number and date cell types; due to cell formating, production time quickly increases with the number of rows and columns"
                        }
                    }
                },
                "Returnfields": {
                    "Description": "Returnable fields as optional parameter 'returnfields' (allows comma separated list)",
                    "Content": {
                        "station_no": {
                            "Name": "station_no",
                            "Description": ""
                        },
                        "station_id": {
                            "Name": "station_id",
                            "Description": ""
                        },
                        "station_uuid": {
                            "Name": "station_uuid",
                            "Description": "Unique database independent ID"
                        },
                        "station_name": {
                            "Name": "station_name",
                            "Description": ""
                        },
                        "catchment_no": {
                            "Name": "catchment_no",
                            "Description": ""
                        },
                        "catchment_id": {
                            "Name": "catchment_id",
                            "Description": ""
                        },
                        "catchment_name": {
                            "Name": "catchment_name",
                            "Description": ""
                        },
                        "station_latitude": {
                            "Name": "station_latitude",
                            "Description": ""
                        },
                        "station_longitude": {
                            "Name": "station_longitude",
                            "Description": ""
                        },
                        "station_carteasting": {
                            "Name": "station_carteasting",
                            "Description": ""
                        },
                        "station_cartnorthing": {
                            "Name": "station_cartnorthing",
                            "Description": ""
                        },
                        "station_local_x": {
                            "Name": "station_local_x",
                            "Description": ""
                        },
                        "station_local_y": {
                            "Name": "station_local_y",
                            "Description": ""
                        },
                        "station_timezone": {
                            "Name": "station_timezone",
                            "Description": ""
                        },
                        "station_utcoffset": {
                            "Name": "station_utcoffset",
                            "Description": ""
                        },
                        "station_posmethod": {
                            "Name": "station_posmethod",
                            "Description": ""
                        },
                        "site_no": {
                            "Name": "site_no",
                            "Description": ""
                        },
                        "site_id": {
                            "Name": "site_id",
                            "Description": ""
                        },
                        "site_uuid": {
                            "Name": "site_uuid",
                            "Description": "Unique database independent ID"
                        },
                        "site_name": {
                            "Name": "site_name",
                            "Description": ""
                        },
                        "site_longname": {
                            "Name": "site_longname",
                            "Description": ""
                        },
                        "parametertype_id": {
                            "Name": "parametertype_id",
                            "Description": ""
                        },
                        "parametertype_name": {
                            "Name": "parametertype_name",
                            "Description": ""
                        },
                        "parametertype_shortname": {
                            "Name": "parametertype_shortname",
                            "Description": ""
                        },
                        "stationparameter_name": {
                            "Name": "stationparameter_name",
                            "Description": ""
                        },
                        "stationparameter_no": {
                            "Name": "stationparameter_no",
                            "Description": ""
                        },
                        "stationparameter_id": {
                            "Name": "stationparameter_id",
                            "Description": ""
                        },
                        "parametertype_longname": {
                            "Name": "parametertype_longname",
                            "Description": ""
                        },
                        "object_type": {
                            "Name": "object_type",
                            "Description": "Station type, e.g. 'Surface Water'; Multiple values are concatenated with ; as separator"
                        },
                        "object_type_shortname": {
                            "Name": "object_type_shortname",
                            "Description": "Station type shortname; Multiple values are concatenated with ; as separator"
                        },
                        "station_georefsystem": {
                            "Name": "station_georefsystem",
                            "Description": ""
                        },
                        "station_longname": {
                            "Name": "station_longname",
                            "Description": ""
                        },
                        "station_area_wkt": {
                            "Name": "station_area_wkt",
                            "Description": "the WKT string of the station extent if set"
                        },
                        "station_area_wkt_org": {
                            "Name": "station_area_wkt_org",
                            "Description": "the original WKT string of the station extent if set"
                        },
                        "river_id": {
                            "Name": "river_id",
                            "Description": ""
                        },
                        "river_name": {
                            "Name": "river_name",
                            "Description": ""
                        },
                        "area_id": {
                            "Name": "area_id",
                            "Description": ""
                        },
                        "area_name": {
                            "Name": "area_name",
                            "Description": ""
                        },
                        "ca_site": {
                            "Name": "ca_site",
                            "Description": "returns custom site attributes, optionally use parameter ca_site_returnfields to select specific fields"
                        },
                        "ca_sta": {
                            "Name": "ca_sta",
                            "Description": "returns custom station attributes, optionally use parameter ca_sta_returnfields to select specific fields"
                        },
                        "custom_attributes": {
                            "Name": "custom_attributes",
                            "Description": "DEPRECATED - use ca_sta instead"
                        }
                    }
                },
                "Optionalfields": {
                    "Description": "More optional fields",
                    "Content": {
                        "csvdiv": {
                            "Name": "csvdiv",
                            "Description": "overwrite the standard CSV delimiter (;) with another symbol in CSV requests"
                        },
                        "crs": {
                            "Name": "crs",
                            "Description": "select which coordinates should be used for bbox filtering, possible values are 'localxy', 'regional' and 'global'; default is global; KML and LPK format will need global coordinates"
                        },
                        "ca_site_returnfields": {
                            "Name": "ca_site_returnfields",
                            "Description": "selects a set of custom defined site attributes (returnfield 'ca_site' must be active, allows comma separated list)"
                        },
                        "ca_sta_returnfields": {
                            "Name": "ca_sta_returnfields",
                            "Description": "selects a set of custom defined station attributes (returnfield 'ca_sta' must be active, allows comma separated list)"
                        },
                        "custattr_returnfields": {
                            "Name": "custattr_returnfields",
                            "Description": "DEPRECATED - use ca_sta_returnfields instead"
                        },
                        "downloadaszip": {
                            "Name": "downloadaszip",
                            "Description": "provides the result as a ZIP file containing a file in the selected format"
                        },
                        "downloadfilename": {
                            "Name": "downloadfilename",
                            "Description": "sets the file name if downloadaszip=true is set or CSV and Excel downloads are requested, default name is generic per request"
                        },
                        "flatten": {
                            "Name": "flatten",
                            "Description": "if true, the list will be flattened to contain one station per station_id, all parameter and the object_type fields will be concatenated per entry; default is false"
                        },
                        "addlinks": {
                            "Name": "addlinks",
                            "Description": "adds links for easier data discovery to the response"
                        },
                        "orderby": {
                            "Name": "orderby",
                            "Description": "Sort the response by one of the following fields: station_name, site_name, object_type_shortname, site_no, object_type, station_id, site_id, station_longname, catchment_id, catchment_name, station_no, catchment_no"
                        }
                    }
                }
            },
            "getParameterList": {
                "Request": "getParameterList",
                "Description": "Retrieves a list of parameters available at sites and/or stations.",
                "Subdescription": "The list will be distinct on all requested fields combined, unless custom attributes are requested",
                "QueryFields": {
                    "Description": "Possible queryfields as parameter",
                    "Content": {
                        "station_no": {
                            "Name": "station_no",
                            "* as wildcard": "no",
                            "Comma separated list": "yes",
                            "Description": ""
                        },
                        "station_id": {
                            "Name": "station_id",
                            "* as wildcard": "no",
                            "Comma separated list": "yes",
                            "Description": ""
                        },
                        "station_name": {
                            "Name": "station_name",
                            "* as wildcard": "yes",
                            "Comma separated list": "yes",
                            "Description": ""
                        },
                        "site_no": {
                            "Name": "site_no",
                            "* as wildcard": "no",
                            "Comma separated list": "yes",
                            "Description": ""
                        },
                        "site_id": {
                            "Name": "site_id",
                            "* as wildcard": "no",
                            "Comma separated list": "yes",
                            "Description": ""
                        },
                        "site_name": {
                            "Name": "site_name",
                            "* as wildcard": "yes",
                            "Comma separated list": "yes",
                            "Description": ""
                        },
                        "stationparameter_id": {
                            "Name": "stationparameter_id",
                            "* as wildcard": "no",
                            "Comma separated list": "yes",
                            "Description": ""
                        },
                        "stationparameter_no": {
                            "Name": "stationparameter_no",
                            "* as wildcard": "no",
                            "Comma separated list": "yes",
                            "Description": ""
                        },
                        "stationparameter_name": {
                            "Name": "stationparameter_name",
                            "* as wildcard": "yes",
                            "Comma separated list": "yes",
                            "Description": ""
                        },
                        "stationparameter_longname": {
                            "Name": "stationparameter_longname",
                            "* as wildcard": "yes",
                            "Comma separated list": "yes",
                            "Description": ""
                        },
                        "parametertype_id": {
                            "Name": "parametertype_id",
                            "* as wildcard": "no",
                            "Comma separated list": "yes",
                            "Description": ""
                        },
                        "parametertype_name": {
                            "Name": "parametertype_name",
                            "* as wildcard": "yes",
                            "Comma separated list": "yes",
                            "Description": ""
                        },
                        "parametertype_longname": {
                            "Name": "parametertype_longname",
                            "* as wildcard": "yes",
                            "Comma separated list": "yes",
                            "Description": ""
                        },
                        "parametergroup_id": {
                            "Name": "parametergroup_id",
                            "* as wildcard": "no",
                            "Comma separated list": "no",
                            "Description": ""
                        }
                    }
                },
                "Formats": {
                    "Description": "Possible formats as parameter 'format'",
                    "Content": {
                        "ascii": {
                            "Name": "ascii",
                            "Description": "Plain ASCII format"
                        },
                        "html": {
                            "Name": "html",
                            "Description": "HTML format"
                        },
                        "csv": {
                            "Name": "csv",
                            "Description": "CSV table format"
                        },
                        "tabjson": {
                            "Name": "tabjson",
                            "Description": "JSON format to reflect table structure"
                        },
                        "objson": {
                            "Name": "objson",
                            "Description": "JSON format to reflect object structure"
                        },
                        "xlsx": {
                            "Name": "xlsx",
                            "Description": "Excel 2007+ format with number and date cell types; due to cell formating, production time quickly increases with the number of rows and columns"
                        }
                    }
                },
                "Returnfields": {
                    "Description": "Returnable fields as optional parameter 'returnfields' (allows comma separated list)",
                    "Content": {
                        "station_no": {
                            "Name": "station_no",
                            "Description": ""
                        },
                        "station_id": {
                            "Name": "station_id",
                            "Description": ""
                        },
                        "station_name": {
                            "Name": "station_name",
                            "Description": ""
                        },
                        "site_no": {
                            "Name": "site_no",
                            "Description": ""
                        },
                        "site_id": {
                            "Name": "site_id",
                            "Description": ""
                        },
                        "site_name": {
                            "Name": "site_name",
                            "Description": ""
                        },
                        "stationparameter_id": {
                            "Name": "stationparameter_id",
                            "Description": ""
                        },
                        "stationparameter_name": {
                            "Name": "stationparameter_name",
                            "Description": ""
                        },
                        "stationparameter_no": {
                            "Name": "stationparameter_no",
                            "Description": ""
                        },
                        "stationparameter_longname": {
                            "Name": "stationparameter_longname",
                            "Description": ""
                        },
                        "parametertype_id": {
                            "Name": "parametertype_id",
                            "Description": ""
                        },
                        "parametertype_name": {
                            "Name": "parametertype_name",
                            "Description": ""
                        },
                        "parametertype_longname": {
                            "Name": "parametertype_longname",
                            "Description": ""
                        },
                        "parametertype_shortunitname": {
                            "Name": "parametertype_shortunitname",
                            "Description": ""
                        },
                        "parametertype_unitname": {
                            "Name": "parametertype_unitname",
                            "Description": ""
                        },
                        "ca_par": {
                            "Name": "ca_par",
                            "Description": "returns custom parameter attributes, optionally use parameter ca_par_returnfields to select specific fields"
                        }
                    }
                },
                "Optionalfields": {
                    "Description": "More optional fields",
                    "Content": {
                        "csvdiv": {
                            "Name": "csvdiv",
                            "Description": "overwrite the standard CSV delimiter (;) with another symbol in CSV requests"
                        },
                        "ca_par_returnfields": {
                            "Name": "ca_par_returnfields",
                            "Description": "selects a set of custom defined parameter attributes (returnfield 'ca_par' must be active, allows comma separated list)"
                        },
                        "downloadaszip": {
                            "Name": "downloadaszip",
                            "Description": "provides the result as a ZIP file containing a file in the selected format"
                        },
                        "downloadfilename": {
                            "Name": "downloadfilename",
                            "Description": "sets the file name if downloadaszip=true is set or CSV and Excel downloads are requested, default name is generic per request"
                        },
                        "orderby": {
                            "Name": "orderby",
                            "Description": "Sort the response by one of the following fields: site_name, station_name, site_no, parametertype_longname, stationparameter_no, station_id, stationparameter_name, site_id, stationparameter_longname, station_no, parametertype_name"
                        }
                    }
                }
            },
            "getParameterTypeList": {
                "Request": "getParameterTypeList",
                "Description": "Retrieves the system defined parameter type list.",
                "QueryFields": {
                    "Description": "Possible queryfields as parameter",
                    "Content": {
                        "parametertype_id": {
                            "Name": "parametertype_id",
                            "* as wildcard": "no",
                            "Comma separated list": "yes",
                            "Description": ""
                        },
                        "parametertype_name": {
                            "Name": "parametertype_name",
                            "* as wildcard": "yes",
                            "Comma separated list": "yes",
                            "Description": ""
                        }
                    }
                },
                "Formats": {
                    "Description": "Possible formats as parameter 'format'",
                    "Content": {
                        "ascii": {
                            "Name": "ascii",
                            "Description": "Plain ASCII format"
                        },
                        "html": {
                            "Name": "html",
                            "Description": "HTML format"
                        },
                        "csv": {
                            "Name": "csv",
                            "Description": "CSV table format"
                        },
                        "tabjson": {
                            "Name": "tabjson",
                            "Description": "JSON format to reflect table structure"
                        },
                        "objson": {
                            "Name": "objson",
                            "Description": "JSON format to reflect object structure"
                        },
                        "xlsx": {
                            "Name": "xlsx",
                            "Description": "Excel 2007+ format with number and date cell types; due to cell formating, production time quickly increases with the number of rows and columns"
                        }
                    }
                },
                "Returnfields": {
                    "Description": "Returnable fields as optional parameter 'returnfields' (allows comma separated list)",
                    "Content": {}
                },
                "Optionalfields": {
                    "Description": "More optional fields",
                    "Content": {
                        "csvdiv": {
                            "Name": "csvdiv",
                            "Description": "overwrite the standard CSV delimiter (;) with another symbol in CSV requests"
                        },
                        "downloadaszip": {
                            "Name": "downloadaszip",
                            "Description": "provides the result as a ZIP file containing a file in the selected format"
                        },
                        "downloadfilename": {
                            "Name": "downloadfilename",
                            "Description": "sets the file name if downloadaszip=true is set or CSV and Excel downloads are requested, default name is generic per request"
                        }
                    }
                }
            },
            "getCatchmentList": {
                "Request": "getCatchmentList",
                "Description": "Retrieves a list of catchments with metadata.",
                "QueryFields": {
                    "Description": "Possible queryfields as parameter",
                    "Content": {
                        "catchment_no": {
                            "Name": "catchment_no",
                            "* as wildcard": "no",
                            "Comma separated list": "yes",
                            "Description": ""
                        },
                        "catchment_id": {
                            "Name": "catchment_id",
                            "* as wildcard": "no",
                            "Comma separated list": "yes",
                            "Description": ""
                        },
                        "catchment_name": {
                            "Name": "catchment_name",
                            "* as wildcard": "yes",
                            "Comma separated list": "yes",
                            "Description": ""
                        },
                        "catchment_parent_id": {
                            "Name": "catchment_parent_id",
                            "* as wildcard": "no",
                            "Comma separated list": "yes",
                            "Description": ""
                        }
                    }
                },
                "Formats": {
                    "Description": "Possible formats as parameter 'format'",
                    "Content": {
                        "ascii": {
                            "Name": "ascii",
                            "Description": "Plain ASCII format"
                        },
                        "html": {
                            "Name": "html",
                            "Description": "HTML format"
                        },
                        "csv": {
                            "Name": "csv",
                            "Description": "CSV table format"
                        },
                        "tabjson": {
                            "Name": "tabjson",
                            "Description": "JSON format to reflect table structure"
                        },
                        "objson": {
                            "Name": "objson",
                            "Description": "JSON format to reflect object structure"
                        },
                        "xlsx": {
                            "Name": "xlsx",
                            "Description": "Excel 2007+ format with number and date cell types; due to cell formating, production time quickly increases with the number of rows and columns"
                        }
                    }
                },
                "Returnfields": {
                    "Description": "Returnable fields as optional parameter 'returnfields' (allows comma separated list)",
                    "Content": {
                        "catchment_no": {
                            "Name": "catchment_no",
                            "Description": ""
                        },
                        "catchment_id": {
                            "Name": "catchment_id",
                            "Description": ""
                        },
                        "catchment_name": {
                            "Name": "catchment_name",
                            "Description": ""
                        },
                        "catchment_parent_id": {
                            "Name": "catchment_parent_id",
                            "Description": ""
                        },
                        "catchment_size": {
                            "Name": "catchment_size",
                            "Description": ""
                        },
                        "catchment_area_wkt": {
                            "Name": "catchment_area_wkt",
                            "Description": "the WKT string of the catchment polygon if set"
                        },
                        "catchment_area_wkt_org": {
                            "Name": "catchment_area_wkt_org",
                            "Description": "the original WKT string of the site extent if set"
                        }
                    }
                },
                "Optionalfields": {
                    "Description": "More optional fields",
                    "Content": {
                        "csvdiv": {
                            "Name": "csvdiv",
                            "Description": "overwrite the standard CSV delimiter (;) with another symbol in CSV requests"
                        },
                        "downloadaszip": {
                            "Name": "downloadaszip",
                            "Description": "provides the result as a ZIP file containing a file in the selected format"
                        },
                        "downloadfilename": {
                            "Name": "downloadfilename",
                            "Description": "sets the file name if downloadaszip=true is set or CSV and Excel downloads are requested, default name is generic per request"
                        },
                        "addlinks": {
                            "Name": "addlinks",
                            "Description": "adds links for easier data discovery to the response"
                        }
                    }
                }
            },
            "getCatchmentHierarchy": {
                "Request": "getCatchmentHierarchy",
                "Description": "Retrieves a hierarchical list of catchments with metadata and parent catchments.",
                "QueryFields": {
                    "Description": "Possible queryfields as parameter",
                    "Content": {
                        "catchment_no": {
                            "Name": "catchment_no",
                            "* as wildcard": "no",
                            "Comma separated list": "no",
                            "Description": ""
                        },
                        "catchment_id": {
                            "Name": "catchment_id",
                            "* as wildcard": "no",
                            "Comma separated list": "no",
                            "Description": ""
                        }
                    }
                },
                "Formats": {
                    "Description": "Possible formats as parameter 'format'",
                    "Content": {
                        "json": {
                            "Name": "json",
                            "Description": "JSON format"
                        }
                    }
                },
                "Returnfields": {
                    "Description": "Returnable fields as optional parameter 'returnfields' (allows comma separated list)",
                    "Content": {}
                },
                "Optionalfields": {
                    "Description": "More optional fields",
                    "Content": {
                        "downloadaszip": {
                            "Name": "downloadaszip",
                            "Description": "provides the result as a ZIP file containing a file in the selected format"
                        },
                        "downloadfilename": {
                            "Name": "downloadfilename",
                            "Description": "sets the file name if downloadaszip=true is set or CSV and Excel downloads are requested, default name is generic per request"
                        }
                    }
                }
            },
            "getRiverList": {
                "Request": "getRiverList",
                "Description": "Retrieves a list of rivers and water objects with metadata.",
                "QueryFields": {
                    "Description": "Possible queryfields as parameter",
                    "Content": {
                        "river_id": {
                            "Name": "river_id",
                            "* as wildcard": "no",
                            "Comma separated list": "yes",
                            "Description": "River/WTO ID"
                        },
                        "river_no": {
                            "Name": "river_no",
                            "* as wildcard": "yes",
                            "Comma separated list": "yes",
                            "Description": "River/WTO Number"
                        },
                        "river_name": {
                            "Name": "river_name",
                            "* as wildcard": "yes",
                            "Comma separated list": "yes",
                            "Description": "River/WTO Name"
                        },
                        "catchment_no": {
                            "Name": "catchment_no",
                            "* as wildcard": "yes",
                            "Comma separated list": "yes",
                            "Description": "River/WTO Catchment Number"
                        },
                        "catchment_id": {
                            "Name": "catchment_id",
                            "* as wildcard": "no",
                            "Comma separated list": "yes",
                            "Description": "River/WTO Catchment ID"
                        },
                        "catchment_name": {
                            "Name": "catchment_name",
                            "* as wildcard": "yes",
                            "Comma separated list": "yes",
                            "Description": "River/WTO Catchment Name"
                        },
                        "region_id": {
                            "Name": "region_id",
                            "* as wildcard": "no",
                            "Comma separated list": "yes",
                            "Description": "River/WTO Region ID"
                        },
                        "region_no": {
                            "Name": "region_no",
                            "* as wildcard": "yes",
                            "Comma separated list": "yes",
                            "Description": "River/WTO Region Number"
                        },
                        "region_name": {
                            "Name": "region_name",
                            "* as wildcard": "yes",
                            "Comma separated list": "yes",
                            "Description": "River/WTO Region Name"
                        },
                        "wtotype_id": {
                            "Name": "wtotype_id",
                            "* as wildcard": "no",
                            "Comma separated list": "yes",
                            "Description": "River/WTO Type ID"
                        },
                        "wtotype_name": {
                            "Name": "wtotype_name",
                            "* as wildcard": "yes",
                            "Comma separated list": "yes",
                            "Description": "River/WTO Type Name"
                        },
                        "wto_altnumber": {
                            "Name": "wto_altnumber",
                            "* as wildcard": "yes",
                            "Comma separated list": "yes",
                            "Description": "River/WTO Alternative Number"
                        }
                    }
                },
                "Formats": {
                    "Description": "Possible formats as parameter 'format'",
                    "Content": {
                        "ascii": {
                            "Name": "ascii",
                            "Description": "Plain ASCII format"
                        },
                        "html": {
                            "Name": "html",
                            "Description": "HTML format"
                        },
                        "csv": {
                            "Name": "csv",
                            "Description": "CSV table format"
                        },
                        "tabjson": {
                            "Name": "tabjson",
                            "Description": "JSON format to reflect table structure"
                        },
                        "objson": {
                            "Name": "objson",
                            "Description": "JSON format to reflect object structure"
                        },
                        "xlsx": {
                            "Name": "xlsx",
                            "Description": "Excel 2007+ format with number and date cell types; due to cell formating, production time quickly increases with the number of rows and columns"
                        }
                    }
                },
                "Returnfields": {
                    "Description": "Returnable fields as optional parameter 'returnfields' (allows comma separated list)",
                    "Content": {
                        "river_no": {
                            "Name": "river_no",
                            "Description": "River/WTO Number"
                        },
                        "river_id": {
                            "Name": "river_id",
                            "Description": "River/WTO ID"
                        },
                        "river_name": {
                            "Name": "river_name",
                            "Description": "River/WTO Name"
                        },
                        "river_longname": {
                            "Name": "river_longname",
                            "Description": "River/WTO Long Name"
                        },
                        "catchment_no": {
                            "Name": "catchment_no",
                            "Description": "River/WTO Catchment Number"
                        },
                        "catchment_id": {
                            "Name": "catchment_id",
                            "Description": "River/WTO Catchment ID"
                        },
                        "catchment_name": {
                            "Name": "catchment_name",
                            "Description": "River/WTO Catchment Name"
                        },
                        "region_id": {
                            "Name": "region_id",
                            "Description": "River/WTO Region ID"
                        },
                        "region_no": {
                            "Name": "region_no",
                            "Description": "River/WTO Region Number"
                        },
                        "region_name": {
                            "Name": "region_name",
                            "Description": "River/WTO Region Name"
                        },
                        "wtotype_id": {
                            "Name": "wtotype_id",
                            "Description": "River/WTO Type ID"
                        },
                        "wtotype_name": {
                            "Name": "wtotype_name",
                            "Description": "River/WTO Type Name"
                        },
                        "wto_altnumber": {
                            "Name": "wto_altnumber",
                            "Description": "River/WTO Alternative Number"
                        },
                        "wto_order": {
                            "Name": "wto_order",
                            "Description": "River/WTO Order"
                        },
                        "wto_sequence": {
                            "Name": "wto_sequence",
                            "Description": "River/WTO Sequence"
                        },
                        "wto_confluencedistance": {
                            "Name": "wto_confluencedistance",
                            "Description": "River/WTO Distance To Confluence"
                        },
                        "wto_length": {
                            "Name": "wto_length",
                            "Description": "River/WTO Length"
                        },
                        "wto_area_wkt": {
                            "Name": "wto_area_wkt",
                            "Description": "River/WTO Geometry WKT"
                        },
                        "wto_area_wkt_org": {
                            "Name": "wto_area_wkt_org",
                            "Description": "River/WTO Original Geometry WKT"
                        }
                    }
                },
                "Optionalfields": {
                    "Description": "More optional fields",
                    "Content": {
                        "csvdiv": {
                            "Name": "csvdiv",
                            "Description": "overwrite the standard CSV delimiter (;) with another symbol in CSV requests"
                        },
                        "downloadaszip": {
                            "Name": "downloadaszip",
                            "Description": "provides the result as a ZIP file containing a file in the selected format"
                        },
                        "downloadfilename": {
                            "Name": "downloadfilename",
                            "Description": "sets the file name if downloadaszip=true is set or CSV and Excel downloads are requested, default name is generic per request"
                        }
                    }
                }
            },
            "getStandardRemarkTypeList": {
                "Request": "getStandardRemarkTypeList",
                "Description": "Retrieves a hierarchical list of standard remark types.",
                "QueryFields": {
                    "Description": "Possible queryfields as parameter",
                    "Content": {
                        "shortname": {
                            "Name": "shortname",
                            "* as wildcard": "no",
                            "Comma separated list": "no",
                            "Description": ""
                        }
                    }
                },
                "Formats": {
                    "Description": "Possible formats as parameter 'format'",
                    "Content": {
                        "json": {
                            "Name": "json",
                            "Description": "JSON format"
                        }
                    }
                },
                "Returnfields": {
                    "Description": "Returnable fields as optional parameter 'returnfields' (allows comma separated list)",
                    "Content": {}
                },
                "Optionalfields": {
                    "Description": "More optional fields",
                    "Content": {
                        "downloadaszip": {
                            "Name": "downloadaszip",
                            "Description": "provides the result as a ZIP file containing a file in the selected format"
                        },
                        "downloadfilename": {
                            "Name": "downloadfilename",
                            "Description": "sets the file name if downloadaszip=true is set or CSV and Excel downloads are requested, default name is generic per request"
                        }
                    }
                }
            },
            "getRatingCurveList": {
                "Request": "getRatingCurveList",
                "Description": "Retrieves a list of rating curves.",
                "Subdescription": "The following combinations of time periods can be requested:;from + to: will return curves for the requested range;from + period: will return curves for the given period starting at the from date;to + period: will return curves for the given period backdating from the to date;period: will return curves for the given period backdating from the current system time;period=complete: will return all curves;from: will return all curves valid at the given from date until the current system time;to: will return all curves valid until the given to date;/: not providing any time filter will return all currently valid curves;",
                "QueryFields": {
                    "Description": "Possible queryfields as parameter",
                    "Content": {
                        "station_id": {
                            "Name": "station_id",
                            "* as wildcard": "no",
                            "Comma separated list": "yes",
                            "Description": "filter for one or more station IDs; either station_id, stationgroup_id or a source/target combination can be used"
                        },
                        "stationgroup_id": {
                            "Name": "stationgroup_id",
                            "* as wildcard": "no",
                            "Comma separated list": "no",
                            "Description": "filter for a station group; either station_id, stationgroup_id or a source/target combination can be used"
                        },
                        "source": {
                            "Name": "source",
                            "* as wildcard": "no",
                            "Comma separated list": "yes",
                            "Description": "filter for the rating curve source, use a list of either site_no/station_no or site_no/station_no/stationparameter_no paths; either station_id, stationgroup_id or a source/target combination can be used"
                        },
                        "target": {
                            "Name": "target",
                            "* as wildcard": "no",
                            "Comma separated list": "yes",
                            "Description": "optionally filter for the rating curve target, use a list of either site_no/station_no or site_no/station_no/stationparameter_no paths; if present, must have the same count of entries as source; either station_id, stationgroup_id or a source/target combination can be used"
                        },
                        "from": {
                            "Name": "from",
                            "* as wildcard": "no",
                            "Comma separated list": "no",
                            "Description": "see date formats, not providing 'from' delivers the last ts value only"
                        },
                        "to": {
                            "Name": "to",
                            "* as wildcard": "no",
                            "Comma separated list": "no",
                            "Description": "see date formats, using yyyy-MM-dd as format includes the complete given day"
                        },
                        "period": {
                            "Name": "period",
                            "* as wildcard": "no",
                            "Comma separated list": "no",
                            "Description": "retrieve data for a time period according to ISO format P#Y#M#DT#H#M#S where P just indicates an arbitrary period with the # being integers; the entities are: Y=Year, M=Month, D=Day, T just indicates that smaller entities are included, H=Hour, M=Minute, S=Second; W=Week is also supported but mutually exclusive with D=Day setting; Examples: P3D, P1Y, P1DT12H, PT6H, P1Y6M3DT4H20M30S; all periods are applied by calendar; as an alternative period can be set to 'complete' to return all data"
                        },
                        "name": {
                            "Name": "name",
                            "* as wildcard": "no",
                            "Comma separated list": "no",
                            "Description": "optionally filter for the rating curve name"
                        },
                        "group": {
                            "Name": "group",
                            "* as wildcard": "no",
                            "Comma separated list": "no",
                            "Description": "optionally filter for the rating curve group"
                        }
                    }
                },
                "Formats": {
                    "Description": "Possible formats as parameter 'format'",
                    "Content": {
                        "json": {
                            "Name": "json",
                            "Description": "JSON format"
                        }
                    }
                },
                "Returnfields": {
                    "Description": "Returnable fields as optional parameter 'returnfields' (allows comma separated list)",
                    "Content": {}
                },
                "Optionalfields": {
                    "Description": "More optional fields",
                    "Content": {
                        "stepsize": {
                            "Name": "stepsize",
                            "Description": "The step size for the rating values, defaults to 1.0; step size overrules steps"
                        },
                        "steps": {
                            "Name": "steps",
                            "Description": "The step count for the rating values; step size overrules steps"
                        },
                        "includeratingtable": {
                            "Name": "includeratingtable",
                            "Description": "optionally set this to false to only return the metadata of rating curves but not the actual values; default is true"
                        },
                        "eta": {
                            "Name": "eta",
                            "Description": "optional parameter to adjust the values for anomalies, valid range from 0.0 to 1.0"
                        },
                        "downloadaszip": {
                            "Name": "downloadaszip",
                            "Description": "provides the result as a ZIP file containing a file in the selected format"
                        },
                        "downloadfilename": {
                            "Name": "downloadfilename",
                            "Description": "sets the file name if downloadaszip=true is set or CSV and Excel downloads are requested, default name is generic per request"
                        }
                    }
                }
            },
            "getStationLithology": {
                "Request": "getStationLithology",
                "Description": "Retrieves a list of lithology layers for a station.",
                "QueryFields": {
                    "Description": "Possible queryfields as parameter",
                    "Content": {
                        "station_id": {
                            "Name": "station_id",
                            "* as wildcard": "no",
                            "Comma separated list": "no",
                            "Description": ""
                        }
                    }
                },
                "Formats": {
                    "Description": "Possible formats as parameter 'format'",
                    "Content": {
                        "ascii": {
                            "Name": "ascii",
                            "Description": "Plain ASCII format"
                        },
                        "html": {
                            "Name": "html",
                            "Description": "HTML format"
                        },
                        "csv": {
                            "Name": "csv",
                            "Description": "CSV table format"
                        },
                        "tabjson": {
                            "Name": "tabjson",
                            "Description": "JSON format to reflect table structure"
                        },
                        "objson": {
                            "Name": "objson",
                            "Description": "JSON format to reflect object structure"
                        },
                        "xlsx": {
                            "Name": "xlsx",
                            "Description": "Excel 2007+ format with number and date cell types; due to cell formating, production time quickly increases with the number of rows and columns"
                        },
                        "gwml2": {
                            "Name": "gwml2",
                            "Description": "GroundwaterML2.0 format"
                        }
                    }
                },
                "Returnfields": {
                    "Description": "Returnable fields as optional parameter 'returnfields' (allows comma separated list)",
                    "Content": {
                        "lithology_id": {
                            "Name": "lithology_id",
                            "Description": "ID"
                        },
                        "color": {
                            "Name": "color",
                            "Description": "Color"
                        },
                        "consistency": {
                            "Name": "consistency",
                            "Description": "Consistency"
                        },
                        "depth_from": {
                            "Name": "depth_from",
                            "Description": "Upper depth limit"
                        },
                        "depth_to": {
                            "Name": "depth_to",
                            "Description": "Lower depth limit"
                        },
                        "pricomp_color": {
                            "Name": "pricomp_color",
                            "Description": "Primary component color"
                        },
                        "pricomp_label": {
                            "Name": "pricomp_label",
                            "Description": "Primary component label"
                        },
                        "pricomp_pricode": {
                            "Name": "pricomp_pricode",
                            "Description": "Primary component primary code"
                        },
                        "pricomp_seccode": {
                            "Name": "pricomp_seccode",
                            "Description": "Primary component secondary code"
                        },
                        "pricomp_priname": {
                            "Name": "pricomp_priname",
                            "Description": "Primary component primary name"
                        },
                        "pricomp_secname": {
                            "Name": "pricomp_secname",
                            "Description": "Primary component secondary name"
                        },
                        "seccomp_color": {
                            "Name": "seccomp_color",
                            "Description": "Secondary component color"
                        },
                        "seccomp_label": {
                            "Name": "seccomp_label",
                            "Description": "Secondary component label"
                        },
                        "seccomp_pricode": {
                            "Name": "seccomp_pricode",
                            "Description": "Secondary component primary code"
                        },
                        "seccomp_seccode": {
                            "Name": "seccomp_seccode",
                            "Description": "Secondary component secondary code"
                        },
                        "seccomp_priname": {
                            "Name": "seccomp_priname",
                            "Description": "Secondary component primary name"
                        },
                        "seccomp_secname": {
                            "Name": "seccomp_secname",
                            "Description": "Secondary component secondary name"
                        },
                        "remark": {
                            "Name": "remark",
                            "Description": "Remark"
                        },
                        "all": {
                            "Name": "all",
                            "Description": "Returns all fields except fillings"
                        }
                    }
                },
                "Optionalfields": {
                    "Description": "More optional fields",
                    "Content": {
                        "includefillings": {
                            "Name": "includefillings",
                            "Description": "setting this to true will include the fillings per layer, default is false; will be ignored for format gwml2"
                        },
                        "order": {
                            "Name": "order",
                            "Description": "sets the order in which the layers will be returned by depth, asc/ascending or desc/descending; default is ascending; will be ignored for format gwml2"
                        },
                        "csvdiv": {
                            "Name": "csvdiv",
                            "Description": "overwrite the standard CSV delimiter (;) with another symbol in CSV requests"
                        },
                        "downloadaszip": {
                            "Name": "downloadaszip",
                            "Description": "provides the result as a ZIP file containing a file in the selected format"
                        },
                        "downloadfilename": {
                            "Name": "downloadfilename",
                            "Description": "sets the file name if downloadaszip=true is set or CSV and Excel downloads are requested, default name is generic per request"
                        }
                    }
                }
            },
            "getStationCasing": {
                "Request": "getStationCasing",
                "Description": "Retrieves a list of casings for a station.",
                "QueryFields": {
                    "Description": "Possible queryfields as parameter",
                    "Content": {
                        "station_id": {
                            "Name": "station_id",
                            "* as wildcard": "no",
                            "Comma separated list": "no",
                            "Description": ""
                        }
                    }
                },
                "Formats": {
                    "Description": "Possible formats as parameter 'format'",
                    "Content": {
                        "ascii": {
                            "Name": "ascii",
                            "Description": "Plain ASCII format"
                        },
                        "html": {
                            "Name": "html",
                            "Description": "HTML format"
                        },
                        "csv": {
                            "Name": "csv",
                            "Description": "CSV table format"
                        },
                        "tabjson": {
                            "Name": "tabjson",
                            "Description": "JSON format to reflect table structure"
                        },
                        "objson": {
                            "Name": "objson",
                            "Description": "JSON format to reflect object structure"
                        },
                        "xlsx": {
                            "Name": "xlsx",
                            "Description": "Excel 2007+ format with number and date cell types; due to cell formating, production time quickly increases with the number of rows and columns"
                        },
                        "gwml2": {
                            "Name": "gwml2",
                            "Description": "GroundwaterML2.0 format"
                        }
                    }
                },
                "Returnfields": {
                    "Description": "Returnable fields as optional parameter 'returnfields' (allows comma separated list)",
                    "Content": {
                        "casing_id": {
                            "Name": "casing_id",
                            "Description": "ID"
                        },
                        "casing_material": {
                            "Name": "casing_material",
                            "Description": "Color"
                        },
                        "casing_type": {
                            "Name": "casing_type",
                            "Description": "Consistency"
                        },
                        "int_diameter": {
                            "Name": "int_diameter",
                            "Description": "Lower depth limit"
                        },
                        "int_diameter_unit": {
                            "Name": "int_diameter_unit",
                            "Description": "Upper depth limit"
                        },
                        "casing_from": {
                            "Name": "casing_from",
                            "Description": "Primary component color"
                        },
                        "casing_to": {
                            "Name": "casing_to",
                            "Description": "Primary component label"
                        },
                        "casing_fromto_unit": {
                            "Name": "casing_fromto_unit",
                            "Description": "Primary component primary code"
                        },
                        "casing_depth": {
                            "Name": "casing_depth",
                            "Description": "Primary component secondary code"
                        },
                        "casing_depth_unit": {
                            "Name": "casing_depth_unit",
                            "Description": "Primary component primary name"
                        },
                        "perf_interval": {
                            "Name": "perf_interval",
                            "Description": "Primary component secondary name"
                        },
                        "all": {
                            "Name": "all",
                            "Description": "Returns all fields"
                        }
                    }
                },
                "Optionalfields": {
                    "Description": "More optional fields",
                    "Content": {
                        "order": {
                            "Name": "order",
                            "Description": "sets the order in which the layers will be returned by depth, asc/ascending or desc/descending; default is ascending; will be ignored for format gwml2"
                        },
                        "csvdiv": {
                            "Name": "csvdiv",
                            "Description": "overwrite the standard CSV delimiter (;) with another symbol in CSV requests"
                        },
                        "downloadaszip": {
                            "Name": "downloadaszip",
                            "Description": "provides the result as a ZIP file containing a file in the selected format"
                        },
                        "downloadfilename": {
                            "Name": "downloadfilename",
                            "Description": "sets the file name if downloadaszip=true is set or CSV and Excel downloads are requested, default name is generic per request"
                        }
                    }
                }
            },
            "getStationDocumentList": {
                "Request": "getStationDocumentList",
                "Description": "Retrieves a list of station documents with metadata.",
                "QueryFields": {
                    "Description": "Possible queryfields as parameter",
                    "Content": {
                        "station_no": {
                            "Name": "station_no",
                            "* as wildcard": "no",
                            "Comma separated list": "yes",
                            "Description": ""
                        },
                        "station_id": {
                            "Name": "station_id",
                            "* as wildcard": "no",
                            "Comma separated list": "yes",
                            "Description": ""
                        },
                        "station_name": {
                            "Name": "station_name",
                            "* as wildcard": "yes",
                            "Comma separated list": "yes",
                            "Description": ""
                        },
                        "document_fileext": {
                            "Name": "document_fileext",
                            "* as wildcard": "no",
                            "Comma separated list": "yes",
                            "Description": ""
                        },
                        "document_key": {
                            "Name": "document_key",
                            "* as wildcard": "no",
                            "Comma separated list": "yes",
                            "Description": ""
                        },
                        "document_title": {
                            "Name": "document_title",
                            "* as wildcard": "yes",
                            "Comma separated list": "yes",
                            "Description": ""
                        },
                        "document_width": {
                            "Name": "document_width",
                            "* as wildcard": "no",
                            "Comma separated list": "yes",
                            "Description": ""
                        },
                        "document_height": {
                            "Name": "document_height",
                            "* as wildcard": "no",
                            "Comma separated list": "yes",
                            "Description": ""
                        },
                        "document_sourceurl": {
                            "Name": "document_sourceurl",
                            "* as wildcard": "no",
                            "Comma separated list": "yes",
                            "Description": ""
                        },
                        "document_publisher": {
                            "Name": "document_publisher",
                            "* as wildcard": "yes",
                            "Comma separated list": "yes",
                            "Description": ""
                        },
                        "document_id": {
                            "Name": "document_id",
                            "* as wildcard": "no",
                            "Comma separated list": "yes",
                            "Description": ""
                        },
                        "document_doctype": {
                            "Name": "document_doctype",
                            "* as wildcard": "yes",
                            "Comma separated list": "yes",
                            "Description": ""
                        },
                        "event_shortname": {
                            "Name": "event_shortname",
                            "* as wildcard": "no",
                            "Comma separated list": "yes",
                            "Description": ""
                        },
                        "event_id": {
                            "Name": "event_id",
                            "* as wildcard": "no",
                            "Comma separated list": "yes",
                            "Description": ""
                        },
                        "document_private": {
                            "Name": "document_private",
                            "* as wildcard": "no",
                            "Comma separated list": "yes",
                            "Description": ""
                        },
                        "hydroevent_label": {
                            "Name": "hydroevent_label",
                            "* as wildcard": "no",
                            "Comma separated list": "yes",
                            "Description": ""
                        },
                        "hydroevent_id": {
                            "Name": "hydroevent_id",
                            "* as wildcard": "no",
                            "Comma separated list": "yes",
                            "Description": ""
                        },
                        "report_id": {
                            "Name": "report_id",
                            "* as wildcard": "no",
                            "Comma separated list": "yes",
                            "Description": ""
                        },
                        "event_label": {
                            "Name": "event_label",
                            "* as wildcard": "no",
                            "Comma separated list": "yes",
                            "Description": ""
                        }
                    }
                },
                "Formats": {
                    "Description": "Possible formats as parameter 'format'",
                    "Content": {
                        "ascii": {
                            "Name": "ascii",
                            "Description": "Plain ASCII format"
                        },
                        "html": {
                            "Name": "html",
                            "Description": "HTML format"
                        },
                        "csv": {
                            "Name": "csv",
                            "Description": "CSV table format"
                        },
                        "tabjson": {
                            "Name": "tabjson",
                            "Description": "JSON format to reflect table structure"
                        },
                        "objson": {
                            "Name": "objson",
                            "Description": "JSON format to reflect object structure"
                        },
                        "xlsx": {
                            "Name": "xlsx",
                            "Description": "Excel 2007+ format with number and date cell types; due to cell formating, production time quickly increases with the number of rows and columns"
                        }
                    }
                },
                "Returnfields": {
                    "Description": "Returnable fields as optional parameter 'returnfields' (allows comma separated list)",
                    "Content": {
                        "station_no": {
                            "Name": "station_no",
                            "Description": ""
                        },
                        "station_id": {
                            "Name": "station_id",
                            "Description": ""
                        },
                        "station_name": {
                            "Name": "station_name",
                            "Description": ""
                        },
                        "document_fileext": {
                            "Name": "document_fileext",
                            "Description": ""
                        },
                        "document_modified": {
                            "Name": "document_modified",
                            "Description": ""
                        },
                        "document_key": {
                            "Name": "document_key",
                            "Description": ""
                        },
                        "document_title": {
                            "Name": "document_title",
                            "Description": ""
                        },
                        "document_zip": {
                            "Name": "document_zip",
                            "Description": ""
                        },
                        "document_width": {
                            "Name": "document_width",
                            "Description": ""
                        },
                        "document_height": {
                            "Name": "document_height",
                            "Description": ""
                        },
                        "document_size": {
                            "Name": "document_size",
                            "Description": ""
                        },
                        "document_created": {
                            "Name": "document_created",
                            "Description": ""
                        },
                        "document_publisher": {
                            "Name": "document_publisher",
                            "Description": ""
                        },
                        "document_validfrom": {
                            "Name": "document_validfrom",
                            "Description": ""
                        },
                        "document_datastart": {
                            "Name": "document_datastart",
                            "Description": ""
                        },
                        "document_id": {
                            "Name": "document_id",
                            "Description": ""
                        },
                        "document_validuntil": {
                            "Name": "document_validuntil",
                            "Description": ""
                        },
                        "document_mime": {
                            "Name": "document_mime",
                            "Description": ""
                        },
                        "document_dataend": {
                            "Name": "document_dataend",
                            "Description": ""
                        },
                        "document_doctype": {
                            "Name": "document_doctype",
                            "Description": ""
                        },
                        "document_sourceurl": {
                            "Name": "document_sourceurl",
                            "Description": ""
                        },
                        "document_period": {
                            "Name": "document_period",
                            "Description": ""
                        },
                        "document_periodreference": {
                            "Name": "document_periodreference",
                            "Description": ""
                        },
                        "document_software": {
                            "Name": "document_software",
                            "Description": ""
                        },
                        "document_computer": {
                            "Name": "document_computer",
                            "Description": ""
                        },
                        "document_subtitle": {
                            "Name": "document_subtitle",
                            "Description": ""
                        },
                        "event_shortname": {
                            "Name": "event_shortname",
                            "Description": ""
                        },
                        "event_id": {
                            "Name": "event_id",
                            "Description": ""
                        },
                        "document_private": {
                            "Name": "document_private",
                            "Description": ""
                        },
                        "hydroevent_label": {
                            "Name": "hydroevent_label",
                            "Description": ""
                        },
                        "document_copyright": {
                            "Name": "document_copyright",
                            "Description": ""
                        },
                        "hydroevent_id": {
                            "Name": "hydroevent_id",
                            "Description": ""
                        },
                        "report_id": {
                            "Name": "report_id",
                            "Description": ""
                        },
                        "event_label": {
                            "Name": "event_label",
                            "Description": ""
                        },
                        "all": {
                            "Name": "all",
                            "Description": "set this parameter to return all available fields"
                        }
                    }
                },
                "Optionalfields": {
                    "Description": "More optional fields",
                    "Content": {
                        "groupby1": {
                            "Name": "groupby1",
                            "Description": "objson format only - groups response list by the given field as sub object in the json; all returnfields can be used"
                        },
                        "groupby2": {
                            "Name": "groupby2",
                            "Description": "objson format only - groups response list already grouped by groupby1 by the given field as second level sub objects in the json; all returnfields can be used"
                        },
                        "csvdiv": {
                            "Name": "csvdiv",
                            "Description": "overwrite the standard CSV delimiter (;) with another symbol in CSV requests"
                        },
                        "dateformat": {
                            "Name": "dateformat",
                            "Description": "the date format that will be returned, see date formats"
                        },
                        "timezone": {
                            "Name": "timezone",
                            "Description": "the time zone that will be returned for all timestamps, any time zone string as understood by Java (e.g. GMT+5, UTC, CET)"
                        },
                        "downloadaszip": {
                            "Name": "downloadaszip",
                            "Description": "provides the result as a ZIP file containing a file in the selected format"
                        },
                        "downloadfilename": {
                            "Name": "downloadfilename",
                            "Description": "sets the file name if downloadaszip=true is set or CSV and Excel downloads are requested, default name is generic per request"
                        }
                    }
                }
            },
            "getStationDocument": {
                "Request": "getStationDocument",
                "Description": "Retrieves a station document by id.",
                "QueryFields": {
                    "Description": "Possible queryfields as parameter",
                    "Content": {
                        "document_id": {
                            "Name": "document_id",
                            "* as wildcard": "no",
                            "Comma separated list": "no",
                            "Description": ""
                        }
                    }
                },
                "Formats": {
                    "Description": "Possible formats as parameter 'format'",
                    "Content": {
                        "n/a": {
                            "Name": "n/a",
                            "Description": "return format will depend on content"
                        }
                    }
                },
                "Returnfields": {
                    "Description": "Returnable fields as optional parameter 'returnfields' (allows comma separated list)",
                    "Content": {}
                },
                "Optionalfields": {
                    "Description": "More optional fields",
                    "Content": {
                        "downloadaszip": {
                            "Name": "downloadaszip",
                            "Description": "provides the result as a ZIP file containing a file in the selected format"
                        }
                    }
                }
            },
            "getTimeseriesList": {
                "Request": "getTimeseriesList",
                "Description": "Retrieves a list of timeseries with metadata.",
                "QueryFields": {
                    "Description": "Possible queryfields as parameter",
                    "Content": {
                        "station_no": {
                            "Name": "station_no",
                            "* as wildcard": "yes",
                            "Comma separated list": "yes",
                            "Description": ""
                        },
                        "station_id": {
                            "Name": "station_id",
                            "* as wildcard": "no",
                            "Comma separated list": "yes",
                            "Description": ""
                        },
                        "station_name": {
                            "Name": "station_name",
                            "* as wildcard": "yes",
                            "Comma separated list": "yes",
                            "Description": ""
                        },
                        "ts_id": {
                            "Name": "ts_id",
                            "* as wildcard": "no",
                            "Comma separated list": "yes",
                            "Description": ""
                        },
                        "ts_path": {
                            "Name": "ts_path",
                            "* as wildcard": "(yes)",
                            "Comma separated list": "(yes)",
                            "Description": "The timeseries path as definied in WISKI7 - 'site_no/station_no/stationparameter_no/ts_shortname'; A single path can be used with wildcards, or a comma seperated list of paths without wildcards; using the ts_path filter disables all other filters"
                        },
                        "ts_name": {
                            "Name": "ts_name",
                            "* as wildcard": "yes",
                            "Comma separated list": "yes",
                            "Description": ""
                        },
                        "ts_shortname": {
                            "Name": "ts_shortname",
                            "* as wildcard": "yes",
                            "Comma separated list": "yes",
                            "Description": ""
                        },
                        "ts_type_id": {
                            "Name": "ts_type_id",
                            "* as wildcard": "no",
                            "Comma separated list": "yes",
                            "Description": ""
                        },
                        "parametertype_id": {
                            "Name": "parametertype_id",
                            "* as wildcard": "no",
                            "Comma separated list": "yes",
                            "Description": ""
                        },
                        "parametertype_name": {
                            "Name": "parametertype_name",
                            "* as wildcard": "yes",
                            "Comma separated list": "yes",
                            "Description": ""
                        },
                        "stationparameter_name": {
                            "Name": "stationparameter_name",
                            "* as wildcard": "yes",
                            "Comma separated list": "yes",
                            "Description": ""
                        },
                        "stationparameter_no": {
                            "Name": "stationparameter_no",
                            "* as wildcard": "no",
                            "Comma separated list": "yes",
                            "Description": ""
                        },
                        "timeseriesgroup_id": {
                            "Name": "timeseriesgroup_id",
                            "* as wildcard": "no",
                            "Comma separated list": "no",
                            "Description": ""
                        },
                        "stationgroup_id": {
                            "Name": "stationgroup_id",
                            "* as wildcard": "no",
                            "Comma separated list": "no",
                            "Description": "Cannot be used together with other id or path filters"
                        },
                        "parametergroup_id": {
                            "Name": "parametergroup_id",
                            "* as wildcard": "no",
                            "Comma separated list": "no",
                            "Description": ""
                        },
                        "fulltext": {
                            "Name": "fulltext",
                            "* as wildcard": "yes",
                            "Comma separated list": "no",
                            "Description": "fulltext filter for all timeseries metadata fields"
                        }
                    }
                },
                "Formats": {
                    "Description": "Possible formats as parameter 'format'",
                    "Content": {
                        "ascii": {
                            "Name": "ascii",
                            "Description": "Plain ASCII format"
                        },
                        "html": {
                            "Name": "html",
                            "Description": "HTML format"
                        },
                        "csv": {
                            "Name": "csv",
                            "Description": "CSV table format"
                        },
                        "tabjson": {
                            "Name": "tabjson",
                            "Description": "JSON format to reflect table structure"
                        },
                        "objson": {
                            "Name": "objson",
                            "Description": "JSON format to reflect object structure"
                        },
                        "geojson": {
                            "Name": "geojson",
                            "Description": "official GEOJSON format"
                        },
                        "kml": {
                            "Name": "kml",
                            "Description": "Keyhole Markup Language by Google and OGC"
                        },
                        "lpk": {
                            "Name": "lpk",
                            "Description": "ESRI Layer Package format"
                        },
                        "xlsx": {
                            "Name": "xlsx",
                            "Description": "Excel 2007+ format with number and date cell types; due to cell formating, production time quickly increases with the number of rows and columns"
                        }
                    }
                },
                "Returnfields": {
                    "Description": "Returnable fields as optional parameter 'returnfields' (allows comma separated list)",
                    "Content": {
                        "station_no": {
                            "Name": "station_no",
                            "Description": ""
                        },
                        "station_id": {
                            "Name": "station_id",
                            "Description": ""
                        },
                        "station_name": {
                            "Name": "station_name",
                            "Description": ""
                        },
                        "station_latitude": {
                            "Name": "station_latitude",
                            "Description": ""
                        },
                        "station_longitude": {
                            "Name": "station_longitude",
                            "Description": ""
                        },
                        "station_carteasting": {
                            "Name": "station_carteasting",
                            "Description": ""
                        },
                        "station_cartnorthing": {
                            "Name": "station_cartnorthing",
                            "Description": ""
                        },
                        "station_local_x": {
                            "Name": "station_local_x",
                            "Description": ""
                        },
                        "station_local_y": {
                            "Name": "station_local_y",
                            "Description": ""
                        },
                        "station_georefsystem": {
                            "Name": "station_georefsystem",
                            "Description": ""
                        },
                        "station_longname": {
                            "Name": "station_longname",
                            "Description": ""
                        },
                        "ts_id": {
                            "Name": "ts_id",
                            "Description": ""
                        },
                        "ts_name": {
                            "Name": "ts_name",
                            "Description": ""
                        },
                        "ts_shortname": {
                            "Name": "ts_shortname",
                            "Description": ""
                        },
                        "ts_path": {
                            "Name": "ts_path",
                            "Description": "The timeseries path as definied in WISKI7 - 'site_no/station_no/stationparameter_no/ts_shortname'"
                        },
                        "ts_type_id": {
                            "Name": "ts_type_id",
                            "Description": ""
                        },
                        "ts_type_name": {
                            "Name": "ts_type_name",
                            "Description": ""
                        },
                        "parametertype_id": {
                            "Name": "parametertype_id",
                            "Description": ""
                        },
                        "parametertype_name": {
                            "Name": "parametertype_name",
                            "Description": ""
                        },
                        "stationparameter_name": {
                            "Name": "stationparameter_name",
                            "Description": ""
                        },
                        "stationparameter_no": {
                            "Name": "stationparameter_no",
                            "Description": ""
                        },
                        "stationparameter_longname": {
                            "Name": "stationparameter_longname",
                            "Description": ""
                        },
                        "ts_unitname": {
                            "Name": "ts_unitname",
                            "Description": ""
                        },
                        "ts_unitsymbol": {
                            "Name": "ts_unitsymbol",
                            "Description": ""
                        },
                        "ts_unitname_abs": {
                            "Name": "ts_unitname_abs",
                            "Description": ""
                        },
                        "ts_unitsymbol_abs": {
                            "Name": "ts_unitsymbol_abs",
                            "Description": ""
                        },
                        "site_no": {
                            "Name": "site_no",
                            "Description": ""
                        },
                        "site_id": {
                            "Name": "site_id",
                            "Description": ""
                        },
                        "site_name": {
                            "Name": "site_name",
                            "Description": ""
                        },
                        "catchment_no": {
                            "Name": "catchment_no",
                            "Description": ""
                        },
                        "catchment_id": {
                            "Name": "catchment_id",
                            "Description": ""
                        },
                        "catchment_name": {
                            "Name": "catchment_name",
                            "Description": ""
                        },
                        "coverage": {
                            "Name": "coverage",
                            "Description": "will add from/to values of the data coverage"
                        },
                        "ts_density": {
                            "Name": "ts_density",
                            "Description": "will add an estimation of how many values this timeseries theoretically has per year"
                        },
                        "ts_exchange": {
                            "Name": "ts_exchange",
                            "Description": "will add the timeseries exchange ID in case it exists"
                        },
                        "ts_spacing": {
                            "Name": "ts_spacing",
                            "Description": "value spacing of equidistant timeseries as ISO period"
                        },
                        "ts_clientvalue##": {
                            "Name": "ts_clientvalue##",
                            "Description": "timeseries client values reaching from 1-10, e.g. ts_clientvalue4"
                        },
                        "datacart": {
                            "Name": "datacart",
                            "Description": "use this fieldname to retrieve the result as a full 'Datacart', other entries will be ignored if existent"
                        },
                        "ca_site": {
                            "Name": "ca_site",
                            "Description": "returns custom site attributes, optionally use parameter ca_site_returnfields to select specific fields"
                        },
                        "ca_sta": {
                            "Name": "ca_sta",
                            "Description": "returns custom station attributes, optionally use parameter ca_sta_returnfields to select specific fields"
                        },
                        "ca_par": {
                            "Name": "ca_par",
                            "Description": "returns custom parameter attributes, optionally use parameter ca_par_returnfields to select specific fields"
                        },
                        "ca_ts": {
                            "Name": "ca_ts",
                            "Description": "returns custom timeseries attributes, optionally use parameter ca_ts_returnfields to select specific fields"
                        }
                    }
                },
                "Optionalfields": {
                    "Description": "More optional fields",
                    "Content": {
                        "csvdiv": {
                            "Name": "csvdiv",
                            "Description": "overwrite the standard CSV delimiter (;) with another symbol in CSV requests"
                        },
                        "dateformat": {
                            "Name": "dateformat",
                            "Description": "the date format that will be returned, see date formats"
                        },
                        "timezone": {
                            "Name": "timezone",
                            "Description": "the time zone that will be returned for all timestamps, any time zone string as understood by Java (e.g. GMT+5, UTC, CET)"
                        },
                        "ca_site_returnfields": {
                            "Name": "ca_site_returnfields",
                            "Description": "selects a set of custom defined site attributes (returnfield 'ca_site' must be active, allows comma separated list)"
                        },
                        "ca_sta_returnfields": {
                            "Name": "ca_sta_returnfields",
                            "Description": "selects a set of custom defined station attributes (returnfield 'ca_sta' must be active, allows comma separated list)"
                        },
                        "ca_par_returnfields": {
                            "Name": "ca_par_returnfields",
                            "Description": "selects a set of custom defined parameter attributes (returnfield 'ca_par' must be active, allows comma separated list)"
                        },
                        "ca_ts_returnfields": {
                            "Name": "ca_ts_returnfields",
                            "Description": "selects a set of custom defined timeseries attributes (returnfield 'ca_ts' must be active, allows comma separated list)"
                        },
                        "addlinks": {
                            "Name": "addlinks",
                            "Description": "adds links for easier data discovery to the response"
                        },
                        "downloadaszip": {
                            "Name": "downloadaszip",
                            "Description": "provides the result as a ZIP file containing a file in the selected format"
                        },
                        "downloadfilename": {
                            "Name": "downloadfilename",
                            "Description": "sets the file name if downloadaszip=true is set or CSV and Excel downloads are requested, default name is generic per request"
                        },
                        "orderby": {
                            "Name": "orderby",
                            "Description": "Sort the response by one of the following fields: station_name, ts_shortname, ts_id, station_id, stationparameter_name, station_no, parametertype_name, ts_name, stationparameter_no, ts_path, stationparameter_longname, from, to"
                        }
                    }
                },
                "Dateformats": {
                    "Description": "Supported Dateformats",
                    "Content": {
                        "yyyy-MM-dd'T'HH:mm:ss.SSSXXX": {
                            "Name": "yyyy-MM-dd'T'HH:mm:ss.SSSXXX"
                        },
                        "yyyy-MM-dd'T'HH:mm:ssXXX": {
                            "Name": "yyyy-MM-dd'T'HH:mm:ssXXX"
                        },
                        "yyyy-MM-dd HH:mm:ss.SSS": {
                            "Name": "yyyy-MM-dd HH:mm:ss.SSS"
                        },
                        "yyyy-MM-dd'T'HH:mm:ss": {
                            "Name": "yyyy-MM-dd'T'HH:mm:ss"
                        },
                        "yyyy-MM-dd HH:mm:ss": {
                            "Name": "yyyy-MM-dd HH:mm:ss"
                        },
                        "yyyy-MM-dd": {
                            "Name": "yyyy-MM-dd"
                        },
                        "yyyy-MM": {
                            "Name": "yyyy-MM"
                        },
                        "yyyy": {
                            "Name": "yyyy"
                        },
                        "yyyy-MM-ddXXX": {
                            "Name": "yyyy-MM-ddXXX"
                        },
                        "yyyyXXX": {
                            "Name": "yyyyXXX"
                        },
                        "yyyy-MMXXX": {
                            "Name": "yyyy-MMXXX"
                        },
                        "UNIX (in milliseconds)": {
                            "Name": "UNIX (in milliseconds)"
                        }
                    }
                }
            },
            "getTimeseriesTypeList": {
                "Request": "getTimeseriesTypeList",
                "Description": "Retrieves a timeseries type list.",
                "QueryFields": {
                    "Description": "Possible queryfields as parameter",
                    "Content": {
                        "ts_type_id": {
                            "Name": "ts_type_id",
                            "* as wildcard": "no",
                            "Comma separated list": "yes",
                            "Description": ""
                        },
                        "ts_shortname": {
                            "Name": "ts_shortname",
                            "* as wildcard": "yes",
                            "Comma separated list": "yes",
                            "Description": ""
                        },
                        "ts_name": {
                            "Name": "ts_name",
                            "* as wildcard": "yes",
                            "Comma separated list": "yes",
                            "Description": ""
                        }
                    }
                },
                "Formats": {
                    "Description": "Possible formats as parameter 'format'",
                    "Content": {
                        "ascii": {
                            "Name": "ascii",
                            "Description": "Plain ASCII format"
                        },
                        "html": {
                            "Name": "html",
                            "Description": "HTML format"
                        },
                        "csv": {
                            "Name": "csv",
                            "Description": "CSV table format"
                        },
                        "tabjson": {
                            "Name": "tabjson",
                            "Description": "JSON format to reflect table structure"
                        },
                        "objson": {
                            "Name": "objson",
                            "Description": "JSON format to reflect object structure"
                        },
                        "xlsx": {
                            "Name": "xlsx",
                            "Description": "Excel 2007+ format with number and date cell types; due to cell formating, production time quickly increases with the number of rows and columns"
                        }
                    }
                },
                "Returnfields": {
                    "Description": "Returnable fields as optional parameter 'returnfields' (allows comma separated list)",
                    "Content": {
                        "ts_type_id": {
                            "Name": "ts_type_id",
                            "Description": ""
                        },
                        "ts_type_name": {
                            "Name": "ts_type_name",
                            "Description": ""
                        },
                        "ts_name": {
                            "Name": "ts_name",
                            "Description": ""
                        },
                        "ts_shortname": {
                            "Name": "ts_shortname",
                            "Description": ""
                        }
                    }
                },
                "Optionalfields": {
                    "Description": "More optional fields",
                    "Content": {
                        "csvdiv": {
                            "Name": "csvdiv",
                            "Description": "overwrite the standard CSV delimiter (;) with another symbol in CSV requests"
                        },
                        "downloadaszip": {
                            "Name": "downloadaszip",
                            "Description": "provides the result as a ZIP file containing a file in the selected format"
                        },
                        "downloadfilename": {
                            "Name": "downloadfilename",
                            "Description": "sets the file name if downloadaszip=true is set or CSV and Excel downloads are requested, default name is generic per request"
                        }
                    }
                }
            },
            "getTimeseriesValues": {
                "Request": "getTimeseriesValues",
                "Description": "Retrieves timeseries data.",
                "Subdescription": "The following combinations of time periods can be requested:;from + to: will return the requested range;from + period: will return the given period starting at the from date;to + period: will return the given period backdating from the to date;period: will return the given period backdating from the current system time;period=complete: will return the complete coverage of all requested timeseries;from: will return all data starting at the given from date until the current system time;to: will return all data of the timeseries until the given to date;futureperiod: will return the given period starting from the current system time;period + futureperiod: will return the combined given periods from the past and the future;from + futureperiod: will return the combined given period starting at the given from date until the end of the future period starting at the current system time;changedSince: will return all data of the timeseries changed since the given date (requires active ts edit history in WISKI)",
                "QueryFields": {
                    "Description": "Possible queryfields as parameter",
                    "Content": {
                        "ts_id": {
                            "Name": "ts_id",
                            "* as wildcard": "no",
                            "Comma separated list": "yes",
                            "Description": "either ts_id or timeseriesgroup_id or ts_path can be used; one or more transformations may be concatenated to each ID with a semicolon, e.g. ts_id=123;factor(3.0)"
                        },
                        "ts_path": {
                            "Name": "ts_path",
                            "* as wildcard": "(yes)",
                            "Comma separated list": "(yes)",
                            "Description": "the timeseries path according to WISKI7; a single path with placeholders may be used or a comma separated list without placeholders; either ts_id or timeseriesgroup_id or ts_path can be used; one or more transformations may be concatenated to each path with a semicolon, e.g. ts_path=a/b/c/d;factor(3.0)"
                        },
                        "timeseriesgroup_id": {
                            "Name": "timeseriesgroup_id",
                            "* as wildcard": "no",
                            "Comma separated list": "yes",
                            "Description": "either ts_id or timeseriesgroup_id or ts_path can be used"
                        },
                        "from": {
                            "Name": "from",
                            "* as wildcard": "no",
                            "Comma separated list": "no",
                            "Description": "see date formats, not providing 'from' delivers the last ts value only"
                        },
                        "to": {
                            "Name": "to",
                            "* as wildcard": "no",
                            "Comma separated list": "no",
                            "Description": "see date formats, using yyyy-MM-dd as format includes the complete given day"
                        },
                        "period": {
                            "Name": "period",
                            "* as wildcard": "no",
                            "Comma separated list": "no",
                            "Description": "retrieve data for a time period according to ISO format P#Y#M#DT#H#M#S where P just indicates an arbitrary period with the # being integers; the entities are: Y=Year, M=Month, D=Day, T just indicates that smaller entities are included, H=Hour, M=Minute, S=Second; W=Week is also supported but mutually exclusive with D=Day setting; Examples: P3D, P1Y, P1DT12H, PT6H, P1Y6M3DT4H20M30S; all periods are applied by calendar; as an alternative period can be set to 'complete' to return all data"
                        },
                        "futureperiod": {
                            "Name": "futureperiod",
                            "* as wildcard": "no",
                            "Comma separated list": "no",
                            "Description": "retrieve data for a time period according to ISO format P#Y#M#DT#H#M#S where P just indicates an arbitrary period with the # being integers; the entities are: Y=Year, M=Month, D=Day, T just indicates that smaller entities are included, H=Hour, M=Minute, S=Second; W=Week is also supported but mutually exclusive with D=Day setting; Examples: P3D, P1Y, P1DT12H, PT6H, P1Y6M3DT4H20M30S; all periods are applied by calendar"
                        },
                        "changedsince": {
                            "Name": "changedsince",
                            "* as wildcard": "no",
                            "Comma separated list": "no",
                            "Description": "see date formats, will return all data of the timeseries changed since the given date (requires active ts edit history in WISKI); may be combined with period to limit data retrieval from the past"
                        }
                    }
                },
                "Formats": {
                    "Description": "Possible formats as parameter 'format'",
                    "Content": {
                        "ascii": {
                            "Name": "ascii",
                            "Description": "Plain ASCII format"
                        },
                        "html": {
                            "Name": "html",
                            "Description": "HTML format"
                        },
                        "csv": {
                            "Name": "csv",
                            "Description": "CSV table format"
                        },
                        "dajson": {
                            "Name": "dajson",
                            "Description": "Optimised data array JSON format for timeseries values"
                        },
                        "esrijson": {
                            "Name": "esrijson",
                            "Description": "(DEPRECATED) ESRI-like timeseries value JSON format"
                        },
                        "wml2": {
                            "Name": "wml2",
                            "Description": "WaterML2.0 timeseries value format"
                        },
                        "zrxp": {
                            "Name": "zrxp",
                            "Description": "KISTERS ZRXP format with basic content"
                        },
                        "xlsx": {
                            "Name": "xlsx",
                            "Description": "Excel 2007+ format with number and date cell types; due to cell formating, production time quickly increases with the number of rows and columns"
                        }
                    }
                },
                "Returnfields": {
                    "Description": "Returnable fields as optional parameter 'returnfields' (allows comma separated list)\nPlease note that transformation results will have fixed automatic returnfields, only additional quality, release state and comment columns can be selected.",
                    "Content": {
                        "Timestamp": {
                            "Name": "Timestamp",
                            "Description": ""
                        },
                        "Value": {
                            "Name": "Value",
                            "Description": "Default value column if present in the timeseries"
                        },
                        "Interpolation Type": {
                            "Name": "Interpolation Type",
                            "Description": ""
                        },
                        "Quality Code": {
                            "Name": "Quality Code",
                            "Description": ""
                        },
                        "Quality Code Name": {
                            "Name": "Quality Code Name",
                            "Description": ""
                        },
                        "Quality Code Description": {
                            "Name": "Quality Code Description",
                            "Description": ""
                        },
                        "Quality Code Color": {
                            "Name": "Quality Code Color",
                            "Description": ""
                        },
                        "Aggregation Accuracy": {
                            "Name": "Aggregation Accuracy",
                            "Description": "Percentage of not missing/good values for aggregation timeseries"
                        },
                        "Absolute Value": {
                            "Name": "Absolute Value",
                            "Description": "Absolute value column if present in the timeseries"
                        },
                        "AV Interpolation Type": {
                            "Name": "AV Interpolation Type",
                            "Description": ""
                        },
                        "AV Quality Code": {
                            "Name": "AV Quality Code",
                            "Description": ""
                        },
                        "AV Quality Code Name": {
                            "Name": "AV Quality Code Name",
                            "Description": ""
                        },
                        "AV Quality Code Description": {
                            "Name": "AV Quality Code Description",
                            "Description": ""
                        },
                        "AV Quality Code Color": {
                            "Name": "AV Quality Code Color",
                            "Description": ""
                        },
                        "Runoff Value": {
                            "Name": "Runoff Value",
                            "Description": "Runoff value column if present in the timeseries"
                        },
                        "RV Interpolation Type": {
                            "Name": "RV Interpolation Type",
                            "Description": ""
                        },
                        "RV Quality Code": {
                            "Name": "RV Quality Code",
                            "Description": ""
                        },
                        "RV Quality Code Name": {
                            "Name": "RV Quality Code Name",
                            "Description": ""
                        },
                        "RV Quality Code Description": {
                            "Name": "RV Quality Code Description",
                            "Description": ""
                        },
                        "RV Quality Code Color": {
                            "Name": "RV Quality Code Color",
                            "Description": ""
                        },
                        "Stagesource Value": {
                            "Name": "Stagesource Value",
                            "Description": "Stagesource value column if present in the timeseries"
                        },
<<<<<<< HEAD
                        "ReturnPeriod": {
                            "Name": "ReturnPeriod",
                            "Description": ""
                        },
=======
>>>>>>> 021ecc18
                        "Occurrance Timestamp": {
                            "Name": "Occurrance Timestamp",
                            "Description": "Time of occurrance for statistical values (e.g. time of the monthly max)"
                        },
                        "Occurrance Count": {
                            "Name": "Occurrance Count",
                            "Description": "Occurrance count for statistical values"
                        },
                        "Timeseries Comment": {
                            "Name": "Timeseries Comment",
                            "Description": "Any comments written at the timeseries level, separated with a ';'"
                        },
                        "Agent Comment": {
                            "Name": "Agent Comment",
                            "Description": "Any comments written at the agent level, separated with a ';'"
                        },
                        "Station Comment": {
                            "Name": "Station Comment",
                            "Description": "Any comments written at the station level, separated with a ';'"
                        },
                        "Parameter Comment": {
                            "Name": "Parameter Comment",
                            "Description": "Any comments written at the parameter level, separated with a ';'"
                        },
                        "Data Comment": {
                            "Name": "Data Comment",
                            "Description": "Any comments written at the data level, separated with a ';'"
                        },
                        "Release State": {
                            "Name": "Release State",
                            "Description": "Any release states written at the data level, separated with a ';'"
                        }
                    }
                },
                "Optionalfields": {
                    "Description": "More optional fields",
                    "Content": {
                        "csvdiv": {
                            "Name": "csvdiv",
                            "Description": "overwrite the standard CSV delimiter (;) with another symbol in CSV requests"
                        },
                        "metadata": {
                            "Name": "metadata",
                            "Description": "set metadata=true to add more metadata fields to responses"
                        },
                        "md_returnfields": {
                            "Name": "md_returnfields",
                            "Description": "specify exactly which metadata fields should be returned; available fields: ts_id, ts_path, ts_name, ts_shortname, station_no, station_id, station_latitude, station_longitude, station_carteasting, station_cartnorthing, station_local_x, station_local_y, station_name, stationparameter_name, stationparameter_no, stationparameter_longname, ts_unitname, ts_unitsymbol, ts_unitname_abs, ts_unitsymbol_abs, parametertype_id, parametertype_name, ts_exchange, ts_precision, station_longname, site_id, site_no, site_name, catchment_id, catchment_no, catchment_name, ensembledate, ensembledispatchinfo, timezone (the timezone of the values), ts_spacing, ts_clientvalue## (client values 1-10), river_name, custom_attributes (deprecated - use ca_sta), ca_site (custom site attributes), ca_sta (custom station attributes), ca_par (custom parameter attributes), ca_ts (custom timeseries attributes)"
                        },
                        "ca_site_returnfields": {
                            "Name": "ca_site_returnfields",
                            "Description": "selects a set of custom defined site attributes (md_returnfield 'ca_site' must be active, allows comma separated list)"
                        },
                        "ca_sta_returnfields": {
                            "Name": "ca_sta_returnfields",
                            "Description": "selects a set of custom defined station attributes (md_returnfield 'ca_sta' must be active, allows comma separated list)"
                        },
                        "ca_par_returnfields": {
                            "Name": "ca_par_returnfields",
                            "Description": "selects a set of custom defined parameter attributes (md_returnfield 'ca_par' must be active, allows comma separated list)"
                        },
                        "ca_ts_returnfields": {
                            "Name": "ca_ts_returnfields",
                            "Description": "selects a set of custom defined timeseries attributes (md_returnfield 'ca_ts' must be active, allows comma separated list)"
                        },
                        "custattr_md_returnfields": {
                            "Name": "custattr_md_returnfields",
                            "Description": "DEPRECATED - use ca_sta_returnfields instead"
                        },
                        "dateformat": {
                            "Name": "dateformat",
                            "Description": "the date format that will be returned, see date formats"
                        },
                        "timezone": {
                            "Name": "timezone",
                            "Description": "the time zone that will be returned for all timestamps, any time zone string as understood by Java (e.g. GMT+5, UTC, CET) or 'individual' to use individual timeseries timezones"
                        },
                        "crs": {
                            "Name": "crs",
                            "Description": "set crs=webmercator to retrieve position data in webmercator projection (only applies for esrijson format)"
                        },
                        "valueorder": {
                            "Name": "valueorder",
                            "Description": "sets the order in which the values will be returned, asc/ascending or desc/descending; default is ascending"
                        },
                        "useprecision": {
                            "Name": "useprecision",
                            "Description": "advises KiWIS to use the WISKI precision for value formatting, true or false; default is true"
                        },
                        "valuelocale": {
                            "Name": "valuelocale",
                            "Description": "sets the locale in which the values will be formatted; default is en; for de, csvDiv will automatically be ';', all json formats will use locale en; only applies if useprecision=true"
                        },
                        "valuesasstring": {
                            "Name": "valuesasstring",
                            "Description": "advises KiWIS to return timeseries values in JSON as string instead of number, true or false; default is false"
                        },
                        "downloadaszip": {
                            "Name": "downloadaszip",
                            "Description": "provides the result as a ZIP file containing a file in the selected format"
                        },
                        "downloadfilename": {
                            "Name": "downloadfilename",
                            "Description": "sets the file name if downloadaszip=true is set or CSV and Excel downloads are requested, default name is generic per request"
                        },
                        "forcecontentdisposition": {
                            "Name": "forcecontentdisposition",
                            "Description": "setting this to true advises KiWIS to set a content disposition header for all formats, triggering the browser to offer a download"
                        },
                        "getensembletimestampsonly": {
                            "Name": "getensembletimestampsonly",
                            "Description": "can only be used if all ts_ids are ensemble timeseries and will return a list of available fore-/hindcast timestamps without values; cannot be used for wml2 format"
                        },
                        "sincefirstchange": {
                            "Name": "sincefirstchange",
                            "Description": "only active for the changedsince filter; retrieves all data since the first changed timestamp without gaps"
                        },
                        "locationascolumns": {
                            "Name": "locationascolumns",
                            "Description": "setting this to true, adds lat/lon fields as column to every value; will be ignored for WML2 and ZRXP format"
                        },
                        "minquality": {
                            "Name": "minquality",
                            "Description": "minimum quality (0-255), values with lower value (higher quality) will be removed (not applicable for transformation results)"
                        },
                        "maxquality": {
                            "Name": "maxquality",
                            "Description": "maximum quality (0-255), values with higher value (lower quality) will be removed (not applicable for transformation results)"
                        },
                        "qualitylist": {
                            "Name": "qualitylist",
                            "Description": "comma separated list of exact quality codes, values with any other quality will be removed (not applicable for transformation results)"
                        },
                        "gapdetection": {
                            "Name": "gapdetection",
                            "Description": "detects and fills gaps with missings in equidistant timeseries (cannot be used with: last values, ensembles, transformation results, changedSince); Possible values: fillgaps - fills detected gaps between existing values, fillrange - fills the whole requested time range so that there either is a valid value or a missing for each timestamp, markgaps - marks detected gaps between existing values by inserting one missing at the beginning and one missing at the end of each gap"
                        },
                        "enhanceborders": {
                            "Name": "enhanceborders",
                            "Description": "setting this to true, tries to extend the retrieved time range per timeseries to include border values for graph display (cannot be used with: changedSince, will be ignored for ensembles and last values)"
                        },
                        "commentlanguage": {
                            "Name": "commentlanguage",
                            "Description": "the language of comments based on standard remark types that will be returned, default is 'en'"
                        },
                        "excelsheetlabel": {
                            "Name": "excelsheetlabel",
                            "Description": "pattern for the excel sheet label: default (ts_path), nosite (ts_path without site), par_ts (only parameter and timeseries part of the path), par (parameter only), ts (timeseries only)"
                        },
                        "usewiskiqualityformissings": {
                            "Name": "usewiskiqualityformissings",
                            "Description": "if set to true, will use the WISKI quality code 255 for missings instead of -1; only applies to zrxp format"
                        },
                        "transformation": {
                            "Name": "transformation",
                            "Description": "the transformation to use; only applies for requests with timeseriesgroup_id filter and appends the transformation to all timeseries of all groups"
                        }
                    }
                },
                "Dateformats": {
                    "Description": "Supported Dateformats",
                    "Content": {
                        "yyyy-MM-dd'T'HH:mm:ss.SSSXXX": {
                            "Name": "yyyy-MM-dd'T'HH:mm:ss.SSSXXX"
                        },
                        "yyyy-MM-dd'T'HH:mm:ssXXX": {
                            "Name": "yyyy-MM-dd'T'HH:mm:ssXXX"
                        },
                        "yyyy-MM-dd HH:mm:ss.SSS": {
                            "Name": "yyyy-MM-dd HH:mm:ss.SSS"
                        },
                        "yyyy-MM-dd'T'HH:mm:ss": {
                            "Name": "yyyy-MM-dd'T'HH:mm:ss"
                        },
                        "yyyy-MM-dd HH:mm:ss": {
                            "Name": "yyyy-MM-dd HH:mm:ss"
                        },
                        "yyyy-MM-dd": {
                            "Name": "yyyy-MM-dd"
                        },
                        "yyyy-MM": {
                            "Name": "yyyy-MM"
                        },
                        "yyyy": {
                            "Name": "yyyy"
                        },
                        "yyyy-MM-ddXXX": {
                            "Name": "yyyy-MM-ddXXX"
                        },
                        "yyyyXXX": {
                            "Name": "yyyyXXX"
                        },
                        "yyyy-MMXXX": {
                            "Name": "yyyy-MMXXX"
                        },
                        "UNIX (in milliseconds)": {
                            "Name": "UNIX (in milliseconds)"
                        }
                    }
                },
                "Transformations": {
                    "Description": "Web Transformations",
                    "Content": [
                        {
                            "name": "Aggregate",
                            "key": "aggregate",
                            "description": "Builds representative periodic values.",
                            "attributes": [
                                "Interval (MANDATORY): HHMMSS, decadal, yearly, year, monthly, month, daily, day, hourly, hour",
                                "Aggregation Types (MANDATORY LIST): min, max, mean, average, total, counts, perc-#"
                            ],
                            "returnfields": [
                                "Count",
                                "Interpolation Type",
                                "Average",
                                "Quality Code",
                                "Mean",
                                "Total",
                                "Maximum",
                                "Minimum",
                                "Timestamp",
                                "P#"
                            ],
                            "examples": [
                                "aggregate(daily~total)",
                                "aggregate(yearly~mean~min~max)",
                                "aggregate(hourly~perc-25~perc-75)"
                            ]
                        },
                        {
                            "name": "Factor",
                            "key": "factor",
                            "description": "Multiplies each value by the specified factor and optionally sets a new unit (does not affect the unit fields in KiWIS!)",
                            "attributes": [
                                "Expression (MANDATORY): *",
                                "Unit (OPTIONAL): *"
                            ],
                            "returnfields": [
                                "Interpolation Type",
                                "Quality Code",
                                "Value",
                                "Timestamp"
                            ],
                            "examples": [
                                "factor(2.0)",
                                "factor(2.0/3.0~M)"
                            ]
                        },
                        {
                            "name": "Moving Total",
                            "key": "movtotal",
                            "description": "Builds moving total values.",
                            "attributes": [
                                "Interval (MANDATORY): HHMMSS, decadal, decade, year, yearly, month, monthly, day, daily, hour, hourly",
                                "Algorithm (OPTIONAL): simple, timeweighted"
                            ],
                            "returnfields": [
                                "Interpolation Type",
                                "Quality Code",
                                "Value",
                                "Timestamp"
                            ],
                            "examples": [
                                "movtotal(yearly~simple)",
                                "movtotal(daily)"
                            ]
                        },
                        {
                            "name": "Primary Statistics",
                            "key": "primarystatistics",
                            "description": "Builds a single statistical value. Mode 'por' is default.",
                            "attributes": [
                                "Statistical Value (MANDATORY): min, max, mean, average, total, sum, perc-#",
                                "Time Range (OPTIONAL): por, range"
                            ],
                            "returnfields": [
                                "Interpolation Type",
                                "Average",
                                "Sum",
                                "Quality Code",
                                "Mean",
                                "Total",
                                "Maximum",
                                "Minimum",
                                "Timestamp",
                                "P#"
                            ],
                            "examples": [
                                "primarystatistics(max)",
                                "primarystatistics(mean~range)"
                            ]
                        },
                        {
                            "name": "Cumulate",
                            "key": "cumulate",
                            "description": "Cumulates the data until the end of the interval is reached and starts with the next value again. If no interval is given, cumulation will be done for all values.",
                            "attributes": [
                                "Interval (OPTIONAL): HHMMSS, decade, year, month, day, hour"
                            ],
                            "returnfields": [
                                "Value",
                                "Quality Code",
                                "Timestamp",
                                "Interpolation Type"
                            ],
                            "examples": [
                                "Cumulate(day)",
                                "Cumulate()"
                            ]
                        },
                        {
                            "name": "Moving Average",
                            "key": "movavg",
                            "description": "Builds moving average values.",
                            "attributes": [
                                "Interval (MANDATORY): HHMMSS, decadal, decade, year, yearly, month, monthly, day, daily, hour, hourly",
                                "Use centered interval (OPTIONAL): center",
                                "Algorithm (OPTIONAL): arithmetic, timeweighted"
                            ],
                            "returnfields": [
                                "Interpolation Type",
                                "Quality Code",
                                "Mean Value",
                                "Value",
                                "Timestamp"
                            ],
                            "examples": [
                                "movavg(monthly~center~arithmetic)",
                                "movavg(daily)"
                            ]
                        },
                        {
                            "name": "Moving Maximum",
                            "key": "movmax",
                            "description": "Builds moving maximum values.",
                            "attributes": [
                                "Interval (MANDATORY): HHMMSS, decadal, decade, year, yearly, month, monthly, day, daily, hour, hourly",
                                "Use centered interval (OPTIONAL): center"
                            ],
                            "returnfields": [
                                "Interpolation Type",
                                "Quality Code",
                                "Value",
                                "Max Value",
                                "Timestamp"
                            ],
                            "examples": [
                                "movmax(monthly~center)",
                                "movmax(daily)"
                            ]
                        },
                        {
                            "name": "Moving Minimum",
                            "key": "movmin",
                            "description": "Builds moving minimum values.",
                            "attributes": [
                                "Interval (MANDATORY): HHMMSS, decadal, decade, year, yearly, month, monthly, day, daily, hour, hourly",
                                "Use centered interval (OPTIONAL): center"
                            ],
                            "returnfields": [
                                "Interpolation Type",
                                "Quality Code",
                                "Value",
                                "Min Value",
                                "Timestamp"
                            ],
                            "examples": [
                                "movmin(monthly~center)",
                                "movmin(daily)"
                            ]
                        },
                        {
                            "name": "Moving Standard Deviation",
                            "key": "movstddev",
                            "description": "Builds moving standard deviation values.",
                            "attributes": [
                                "Interval (MANDATORY): HHMMSS, decadal, decade, year, yearly, month, monthly, day, daily, hour, hourly",
                                "Use centered interval (OPTIONAL): center"
                            ],
                            "returnfields": [
                                "StdDev Value",
                                "Interpolation Type",
                                "Quality Code",
                                "Value",
                                "Timestamp"
                            ],
                            "examples": [
                                "movstddev(monthly~center)",
                                "movstddev(daily)"
                            ]
                        },
                        {
                            "name": "BoxWhisker",
                            "key": "boxwhisker",
                            "description": "Builds values for a box-whisker-plot.",
                            "attributes": [
                                "Interval (MANDATORY): HHMMSS, decadal, decade, year, yearly, month, monthly, day, daily, hour, hourly",
                                "Whisker Min (0.0-1.0) (OPTIONAL): #.#",
                                "Box Min (0.0-1.0) (OPTIONAL): #.#",
                                "Box Max (0.0-1.0) (OPTIONAL): #.#",
                                "Whisker Max (0.0-1.0) (OPTIONAL): #.#",
                                "Method (OPTIONAL): excel, hazen, sasd4, sasd5, vdi"
                            ],
                            "returnfields": [
                                "Box Minimum",
                                "Minimum",
                                "Median",
                                "Maximum",
                                "Mean",
                                "Interpolation Type",
                                "Whisker Maximum",
                                "Quality Code",
                                "Timestamp",
                                "Whisker Minimum",
                                "Box Maximum"
                            ],
                            "examples": [
                                "boxwhisker(monthly~0.05~0.2~0.8~0.95)",
                                "boxwhisker(daily)"
                            ]
                        },
                        {
                            "name": "Maximum",
                            "key": "maximum",
                            "description": "Builds periodic maximum values.",
                            "attributes": [
                                "Interval (MANDATORY): HHMMSS, decadal, yearly, monthly, weekly, daily, hourly",
                                "Use occurrence timestamp (OPTIONAL): event",
                                "Interpolation Type (OPTIONAL): since, until"
                            ],
                            "returnfields": [
                                "Interpolation Type",
                                "Quality Code",
                                "Value",
                                "Timestamp"
                            ],
                            "examples": [
                                "maximum(daily)",
                                "maximum(yearly~event)"
                            ]
                        },
                        {
                            "name": "Minimum",
                            "key": "minimum",
                            "description": "Builds periodic minimum values.",
                            "attributes": [
                                "Interval (MANDATORY): HHMMSS, decadal, yearly, monthly, weekly, daily, hourly",
                                "Use occurrence timestamp (OPTIONAL): event",
                                "Interpolation Type (OPTIONAL): since, until"
                            ],
                            "returnfields": [
                                "Interpolation Type",
                                "Quality Code",
                                "Value",
                                "Timestamp"
                            ],
                            "examples": [
                                "maximum(daily)",
                                "maximum(yearly~event)"
                            ]
                        },
                        {
                            "name": "Total",
                            "key": "total",
                            "description": "Builds periodic minimum values.",
                            "attributes": [
                                "Interval (MANDATORY): HHMMSS, decadal, yearly, monthly, weekly, daily, hourly",
                                "Algorithm (OPTIONAL): simple, timeweighted",
                                "Interpolation Type (OPTIONAL): since, until"
                            ],
                            "returnfields": [
                                "Interpolation Type",
                                "Quality Code",
                                "Value",
                                "Timestamp"
                            ],
                            "examples": [
                                "total(daily)",
                                "total(yearly~simple)"
                            ]
                        },
                        {
                            "name": "Aggregation Interval",
                            "key": "aggregationinterval",
                            "description": "Defines the aggregation interval for subsequent transformations.",
                            "attributes": [
                                "Aggregation Start (MANDATORY): Relative or absolute time- \"(0)-(0)-(0)T(0):(0):(0)\" / yyyy-MM-dd'T'HH:mm:ss, decadal, yearly, year, monthly, month, daily, day, hourly, hour, hydrology, meteorology",
                                "Timezone (OPTIONAL): #",
                                "Use DST (OPTIONAL): true, false"
                            ],
                            "returnfields": [
                                "Interpolation Type",
                                "Quality Code",
                                "Value",
                                "Timestamp"
                            ],
                            "examples": [
                                "aggregationinterval(Meteorology)",
                                "aggregationinterval(Hydrology)",
                                "aggregationinterval(07:00:00~Europe/Berlin~false)"
                            ]
                        }
                    ]
                }
            },
            "getTimeseriesValueLayer": {
                "Request": "getTimeseriesValueLayer",
                "Description": "Retrieves a layer of timeseries values for a given date including location data.",
                "QueryFields": {
                    "Description": "Possible queryfields as parameter",
                    "Content": {
                        "ts_id": {
                            "Name": "ts_id",
                            "* as wildcard": "no",
                            "Comma separated list": "yes",
                            "Description": "either ts_id, ts_path, timeseriesgroup_id or bbox can be used"
                        },
                        "ts_path": {
                            "Name": "ts_path",
                            "* as wildcard": "(yes)",
                            "Comma separated list": "(yes)",
                            "Description": "the timeseries path according to WISKI7; a single path with placeholders may be used or a comma separated list without placeholders; either ts_id, ts_path, timeseriesgroup_id or bbox can be used"
                        },
                        "timeseriesgroup_id": {
                            "Name": "timeseriesgroup_id",
                            "* as wildcard": "no",
                            "Comma separated list": "yes",
                            "Description": "either ts_id, ts_path, timeseriesgroup_id or bbox can be used"
                        },
                        "bbox": {
                            "Name": "bbox",
                            "* as wildcard": "no",
                            "Comma separated list": "no",
                            "Description": "either ts_id, ts_path, timeseriesgroup_id or bbox can be used; comma separated list with four values in order min_x, min_y, max_x, max_y; use 'crs' parameter to choose between local and global coordinates; fields stationparameter_no and ts_shortname are required for bbox; the function will select 0 or 1 timeseries per station in the area according to filters"
                        },
                        "stationparameter_no": {
                            "Name": "stationparameter_no",
                            "* as wildcard": "yes",
                            "Comma separated list": "yes",
                            "Description": "with bbox filter only; if multiple values are given the order will be considered for timeseries selection"
                        },
                        "ts_shortname": {
                            "Name": "ts_shortname",
                            "* as wildcard": "yes",
                            "Comma separated list": "yes",
                            "Description": "with bbox filter only; if multiple values are given the order will be considered for timeseries selection"
                        },
                        "date": {
                            "Name": "date",
                            "* as wildcard": "no",
                            "Comma separated list": "no",
                            "Description": "the date to request values for, see date formats"
                        },
                        "valuecolumn": {
                            "Name": "valuecolumn",
                            "* as wildcard": "no",
                            "Comma separated list": "no",
                            "Description": "the value column to use for output; valid values are: default, absolute, runoff, stagesource, ReturnPeriod"
                        },
                        "site_no": {
                            "Name": "site_no",
                            "* as wildcard": "no",
                            "Comma separated list": "yes",
                            "Description": "can be used to additionally filter for sites"
                        }
                    }
                },
                "Formats": {
                    "Description": "Possible formats as parameter 'format'",
                    "Content": {
                        "ascii": {
                            "Name": "ascii",
                            "Description": "Plain ASCII format"
                        },
                        "html": {
                            "Name": "html",
                            "Description": "HTML format"
                        },
                        "csv": {
                            "Name": "csv",
                            "Description": "CSV table format"
                        },
                        "objson": {
                            "Name": "objson",
                            "Description": "JSON format to reflect object structure"
                        },
                        "esrijson": {
                            "Name": "esrijson",
                            "Description": "(DEPRECATED) ESRI-like timeseries value JSON format"
                        },
                        "geojson": {
                            "Name": "geojson",
                            "Description": "official GEOJSON format"
                        },
                        "xlsx": {
                            "Name": "xlsx",
                            "Description": "Excel 2007+ format with number and date cell types; due to cell formating, production time quickly increases with the number of rows and columns"
                        }
                    }
                },
                "Returnfields": {
                    "Description": "Returnable fields as optional parameter 'returnfields' (allows comma separated list)",
                    "Content": {
                        "ts_id": {
                            "Name": "ts_id",
                            "Description": ""
                        },
                        "timestamp": {
                            "Name": "timestamp",
                            "Description": ""
                        },
                        "ts_value": {
                            "Name": "ts_value",
                            "Description": ""
                        },
                        "req_timestamp": {
                            "Name": "req_timestamp",
                            "Description": "Timestamp as sent in the date parameter"
                        },
                        "occ_timestamp": {
                            "Name": "occ_timestamp",
                            "Description": "Timestamp of occurance for statistics timeseries"
                        },
                        "ts_intpol": {
                            "Name": "ts_intpol",
                            "Description": "Interpolation Type"
                        },
                        "q_code": {
                            "Name": "q_code",
                            "Description": "Quality Code"
                        },
                        "q_code_name": {
                            "Name": "q_code_name",
                            "Description": "Quality Code Name"
                        },
                        "q_code_desc": {
                            "Name": "q_code_desc",
                            "Description": "Quality Code Description"
                        },
                        "q_code_color": {
                            "Name": "q_code_color",
                            "Description": "Quality Code Color"
                        },
                        "occ_count": {
                            "Name": "occ_count",
                            "Description": "Count of occurance for statistics timeseries"
                        },
                        "sta_location": {
                            "Name": "sta_location",
                            "Description": "Station coordinates with consideration of the crs paramter"
                        }
                    }
                },
                "Optionalfields": {
                    "Description": "More optional fields",
                    "Content": {
                        "csvdiv": {
                            "Name": "csvdiv",
                            "Description": "overwrite the standard CSV delimiter (;) with another symbol in CSV requests"
                        },
                        "metadata": {
                            "Name": "metadata",
                            "Description": "set metadata=true to add more metadata fields to responses"
                        },
                        "md_returnfields": {
                            "Name": "md_returnfields",
                            "Description": "specify exactly which metadata fields should be returned; available fields: ts_id, ts_path, ts_name, ts_shortname, station_no, station_id, station_name, stationparameter_name, stationparameter_no, stationparameter_longname, ts_unitname, ts_unitsymbol, ts_unitname_abs, ts_unitsymbol_abs, parametertype_id, parametertype_name, station_longname, custom_attributes (deprecated - use ca_sta), station_count (adds a field containing the number of duplicate stations per entry), aggaccuracy_percent (adds percentage of not missing/good values for aggregation timeseries), timezone (the timezone of the values), group_item_order (only for one group), site_id, site_no, site_name, catchment_id, catchment_no, catchment_name, object_type, object_type_shortname, station_area_wkt, station_area_wkt_org, ts_clientvalue## (client values 1-10), ca_site (custom site attributes), ca_sta (custom station attributes), ca_par (custom parameter attributes), ca_ts (custom timeseries attributes)"
                        },
                        "ca_site_returnfields": {
                            "Name": "ca_site_returnfields",
                            "Description": "selects a set of custom defined site attributes (md_returnfield 'ca_site' must be active, allows comma separated list)"
                        },
                        "ca_sta_returnfields": {
                            "Name": "ca_sta_returnfields",
                            "Description": "selects a set of custom defined station attributes (md_returnfield 'ca_sta' must be active, allows comma separated list)"
                        },
                        "ca_par_returnfields": {
                            "Name": "ca_par_returnfields",
                            "Description": "selects a set of custom defined parameter attributes (md_returnfield 'ca_par' must be active, allows comma separated list)"
                        },
                        "ca_ts_returnfields": {
                            "Name": "ca_ts_returnfields",
                            "Description": "selects a set of custom defined timeseries attributes (md_returnfield 'ca_ts' must be active, allows comma separated list)"
                        },
                        "custattr_md_returnfields": {
                            "Name": "custattr_md_returnfields",
                            "Description": "DEPRECATED - use ca_sta_returnfields instead"
                        },
                        "dateformat": {
                            "Name": "dateformat",
                            "Description": "the date format that will be returned, see date formats"
                        },
                        "timezone": {
                            "Name": "timezone",
                            "Description": "the time zone that will be returned for all timestamps, any time zone string as understood by Java (e.g. GMT+5, UTC, CET)"
                        },
                        "crs": {
                            "Name": "crs",
                            "Description": "set to 'localxy', 'regional' or 'global' to use the local, regional or global station reference system, set to 'webmercator' to retrieve position data in webmercator projection (only applies for esrijson format and uses global station coordinates for calculation)"
                        },
                        "orderby": {
                            "Name": "orderby",
                            "Description": "sorts the result set by the given field, this can be helpful e.g. for drawing order in a map; available fields: value, timestamp, station_name, station_no, group_item_order (only with one group)"
                        },
                        "orderdir": {
                            "Name": "orderdir",
                            "Description": "sets the sort direction, only usable together with 'orderby'; possible values: asc, desc; default is ascending"
                        },
                        "invalidperiod": {
                            "Name": "invalidperiod",
                            "Description": "sets the deviation period between requested and returned timestamp to determine which values will be invalidated, must be used together with 'invalidvalue'; can be used like the normal period parameter for other requests"
                        },
                        "invalidvalue": {
                            "Name": "invalidvalue",
                            "Description": "sets the value that will be inserted for invalids, must be used together with 'invalidperiod'; any numeric value can be used"
                        },
                        "showemptytimeseries": {
                            "Name": "showemptytimeseries",
                            "Description": "sets if timeseries without a value should be removed or shown in the layer; default is true"
                        },
                        "hidetsid": {
                            "Name": "hidetsid",
                            "Description": "sets if timeseries ids should be hidden or shown in the layer; default is false; DEPRECATED - use returnfields instead"
                        },
                        "useprecision": {
                            "Name": "useprecision",
                            "Description": "advises KiWIS to use the WISKI precision for value formatting, true or false; default is true"
                        },
                        "valuelocale": {
                            "Name": "valuelocale",
                            "Description": "sets the locale in which the values will be formatted; default is en; for de, csvDiv will automatically be ';', all json formats will use locale en; only applies if useprecision=true"
                        },
                        "valuesasstring": {
                            "Name": "valuesasstring",
                            "Description": "advises KiWIS to return timeseries values in JSON as string instead of number, true or false; default is false"
                        },
                        "downloadaszip": {
                            "Name": "downloadaszip",
                            "Description": "provides the result as a ZIP file containing a file in the selected format"
                        },
                        "downloadfilename": {
                            "Name": "downloadfilename",
                            "Description": "sets the file name if downloadaszip=true is set or CSV and Excel downloads are requested, default name is generic per request"
                        }
                    }
                },
                "Dateformats": {
                    "Description": "Supported Dateformats",
                    "Content": {
                        "yyyy-MM-dd'T'HH:mm:ss.SSSXXX": {
                            "Name": "yyyy-MM-dd'T'HH:mm:ss.SSSXXX"
                        },
                        "yyyy-MM-dd'T'HH:mm:ssXXX": {
                            "Name": "yyyy-MM-dd'T'HH:mm:ssXXX"
                        },
                        "yyyy-MM-dd HH:mm:ss.SSS": {
                            "Name": "yyyy-MM-dd HH:mm:ss.SSS"
                        },
                        "yyyy-MM-dd'T'HH:mm:ss": {
                            "Name": "yyyy-MM-dd'T'HH:mm:ss"
                        },
                        "yyyy-MM-dd HH:mm:ss": {
                            "Name": "yyyy-MM-dd HH:mm:ss"
                        },
                        "yyyy-MM-dd": {
                            "Name": "yyyy-MM-dd"
                        },
                        "yyyy-MM": {
                            "Name": "yyyy-MM"
                        },
                        "yyyy": {
                            "Name": "yyyy"
                        },
                        "yyyy-MM-ddXXX": {
                            "Name": "yyyy-MM-ddXXX"
                        },
                        "yyyyXXX": {
                            "Name": "yyyyXXX"
                        },
                        "yyyy-MMXXX": {
                            "Name": "yyyy-MMXXX"
                        },
                        "UNIX (in milliseconds)": {
                            "Name": "UNIX (in milliseconds)"
                        }
                    }
                }
            },
            "getGraphTemplateList": {
                "Request": "getGraphTemplateList",
                "Description": "Retrieves a list of stored graph templates with metadata.",
                "QueryFields": {
                    "Description": "Possible queryfields as parameter",
                    "Content": {
                        "templategroup": {
                            "Name": "templategroup",
                            "* as wildcard": "no",
                            "Comma separated list": "yes",
                            "Description": "optionally select a group (sub-directory) for stored templates"
                        }
                    }
                },
                "Formats": {
                    "Description": "Possible formats as parameter 'format'",
                    "Content": {
                        "ascii": {
                            "Name": "ascii",
                            "Description": "Plain ASCII format"
                        },
                        "html": {
                            "Name": "html",
                            "Description": "HTML format"
                        },
                        "csv": {
                            "Name": "csv",
                            "Description": "CSV table format"
                        },
                        "tabjson": {
                            "Name": "tabjson",
                            "Description": "JSON format to reflect table structure"
                        },
                        "objson": {
                            "Name": "objson",
                            "Description": "JSON format to reflect object structure"
                        },
                        "xlsx": {
                            "Name": "xlsx",
                            "Description": "Excel 2007+ format with number and date cell types; due to cell formating, production time quickly increases with the number of rows and columns"
                        }
                    }
                },
                "Returnfields": {
                    "Description": "Returnable fields as optional parameter 'returnfields' (allows comma separated list)",
                    "Content": {}
                },
                "Optionalfields": {
                    "Description": "More optional fields",
                    "Content": {
                        "csvdiv": {
                            "Name": "csvdiv",
                            "Description": "overwrite the standard CSV delimiter (;) with another symbol in CSV requests"
                        }
                    }
                }
            },
            "getGraph": {
                "Request": "getGraph",
                "Description": "Retrieves a graph image of timeseries data.",
                "Subdescription": "The following combinations of time periods can be requested:;from + to: will return the requested range;from + period: will return the given period starting at the from date;to + period: will return the given period backdating from the to date;period: will return the given period backdating from the current system time;period=complete: will return the complete coverage of all requested timeseries;from: will return all data starting at the given from date until the current system time;futureperiod: will return the given period starting from the current system time;period + futureperiod: will return the combined given periods from the past and the future;from + futureperiod: will return the combined given period starting at the given from date until the end of the future period starting at the current system time",
                "QueryFields": {
                    "Description": "Possible queryfields as parameter",
                    "Content": {
                        "ts_id": {
                            "Name": "ts_id",
                            "* as wildcard": "no",
                            "Comma separated list": "yes",
                            "Description": "either ts_id or ts_path can be used"
                        },
                        "ext_ts_id": {
                            "Name": "ext_ts_id",
                            "* as wildcard": "no",
                            "Comma separated list": "yes",
                            "Description": "additional ts ids for usage with the placeholder mechanism in templates; either ext_ts_id or ext_ts_path can be used"
                        },
                        "ts_path": {
                            "Name": "ts_path",
                            "* as wildcard": "no",
                            "Comma separated list": "yes",
                            "Description": "either ts_id or ts_path can be used"
                        },
                        "ext_ts_path": {
                            "Name": "ext_ts_path",
                            "* as wildcard": "no",
                            "Comma separated list": "yes",
                            "Description": "additional ts paths for usage with the placeholder mechanism in templates; either ext_ts_id or ext_ts_path can be used"
                        },
                        "from": {
                            "Name": "from",
                            "* as wildcard": "no",
                            "Comma separated list": "no",
                            "Description": "see date formats, not providing 'from' delivers the last ts value only"
                        },
                        "to": {
                            "Name": "to",
                            "* as wildcard": "no",
                            "Comma separated list": "no",
                            "Description": "see date formats, using yyyy-MM-dd as format includes the complete given day"
                        },
                        "period": {
                            "Name": "period",
                            "* as wildcard": "no",
                            "Comma separated list": "no",
                            "Description": "retrieve data for a time period according to ISO format P#Y#M#DT#H#M#S where P just indicates an arbitrary period with the # being integers; the entities are: Y=Year, M=Month, D=Day, T just indicates that smaller entities are included, H=Hour, M=Minute, S=Second; W=Week is also supported but mutually exclusive with D=Day setting; Examples: P3D, P1Y, P1DT12H, PT6H, P1Y6M3DT4H20M30S; all periods are applied by calendar; as an alternative period can be set to 'complete' to return all data"
                        },
                        "futureperiod": {
                            "Name": "futureperiod",
                            "* as wildcard": "no",
                            "Comma separated list": "no",
                            "Description": "retrieve data for a time period according to ISO format P#Y#M#DT#H#M#S where P just indicates an arbitrary period with the # being integers; the entities are: Y=Year, M=Month, D=Day, T just indicates that smaller entities are included, H=Hour, M=Minute, S=Second; W=Week is also supported but mutually exclusive with D=Day setting; Examples: P3D, P1Y, P1DT12H, PT6H, P1Y6M3DT4H20M30S; all periods are applied by calendar"
                        },
                        "width": {
                            "Name": "width",
                            "* as wildcard": "no",
                            "Comma separated list": "no",
                            "Description": "in pixels, 100 - 2000"
                        },
                        "height": {
                            "Name": "height",
                            "* as wildcard": "no",
                            "Comma separated list": "no",
                            "Description": "in pixels, 50 - 1500"
                        },
                        "template": {
                            "Name": "template",
                            "* as wildcard": "no",
                            "Comma separated list": "no",
                            "Description": "use a stored template for graph design"
                        },
                        "templategroup": {
                            "Name": "templategroup",
                            "* as wildcard": "no",
                            "Comma separated list": "no",
                            "Description": "optionally select a group (sub-directory) for a stored template"
                        },
                        "showgroups": {
                            "Name": "showgroups",
                            "* as wildcard": "no",
                            "Comma separated list": "yes",
                            "Description": "select specific object groups to be visible in the graph; only applies for template graphs and the template must have groups specified"
                        },
                        "hidelegend": {
                            "Name": "hidelegend",
                            "* as wildcard": "no",
                            "Comma separated list": "no",
                            "Description": "true|false - overwrites or sets the hide-legend flag for template graphs"
                        },
                        "overlayinterval": {
                            "Name": "overlayinterval",
                            "* as wildcard": "no",
                            "Comma separated list": "no",
                            "Description": "set the overlay interval to year, month, week, day or halfyear; only applies for template graphs where the template contains overlaid setting for one timeseries"
                        },
                        "overlayslices": {
                            "Name": "overlayslices",
                            "* as wildcard": "no",
                            "Comma separated list": "yes",
                            "Description": "select the slices that will be shown, e.g. 0,1,2 will show the first three years if interval is year; only applies for template graphs where the template contains overlaid setting for one timeseries"
                        }
                    }
                },
                "Formats": {
                    "Description": "Possible formats as parameter 'format'",
                    "Content": {
                        "jpg": {
                            "Name": "jpg",
                            "Description": "JPG format"
                        },
                        "png": {
                            "Name": "png",
                            "Description": "PNG format with lossless compression"
                        }
                    }
                },
                "Returnfields": {
                    "Description": "Returnable fields as optional parameter 'returnfields' (allows comma separated list)",
                    "Content": {}
                },
                "Optionalfields": {
                    "Description": "More optional fields",
                    "Content": {
                        "renderer": {
                            "Name": "renderer",
                            "Description": "supported values: XYTsRenderer, XYAreaRenderer, XYBarRenderer, XYLineAndShapeRenderer, XYStepAreaRenderer, YIntervalRenderer; does not apply for template graphs"
                        },
                        "timezone": {
                            "Name": "timezone",
                            "Description": "the time zone that will be used in graph, any time zone string as understood by Java (e.g. GMT+5, UTC, CET); if a zone is already defined in a template, it will NOT be overriden"
                        },
                        "downloadaszip": {
                            "Name": "downloadaszip",
                            "Description": "provides the result as a ZIP file containing a file in the selected format"
                        },
                        "downloadfilename": {
                            "Name": "downloadfilename",
                            "Description": "sets the file name if downloadaszip=true is set or CSV and Excel downloads are requested, default name is generic per request"
                        },
                        "forcecontentdisposition": {
                            "Name": "forcecontentdisposition",
                            "Description": "setting this to true advises KiWIS to set a content disposition header for all formats, triggering the browser to offer a download"
                        }
                    }
                },
                "Dateformats": {
                    "Description": "Supported Dateformats",
                    "Content": {
                        "yyyy-MM-dd'T'HH:mm:ss.SSSXXX": {
                            "Name": "yyyy-MM-dd'T'HH:mm:ss.SSSXXX"
                        },
                        "yyyy-MM-dd'T'HH:mm:ssXXX": {
                            "Name": "yyyy-MM-dd'T'HH:mm:ssXXX"
                        },
                        "yyyy-MM-dd HH:mm:ss.SSS": {
                            "Name": "yyyy-MM-dd HH:mm:ss.SSS"
                        },
                        "yyyy-MM-dd'T'HH:mm:ss": {
                            "Name": "yyyy-MM-dd'T'HH:mm:ss"
                        },
                        "yyyy-MM-dd HH:mm:ss": {
                            "Name": "yyyy-MM-dd HH:mm:ss"
                        },
                        "yyyy-MM-dd": {
                            "Name": "yyyy-MM-dd"
                        },
                        "yyyy-MM": {
                            "Name": "yyyy-MM"
                        },
                        "yyyy": {
                            "Name": "yyyy"
                        },
                        "yyyy-MM-ddXXX": {
                            "Name": "yyyy-MM-ddXXX"
                        },
                        "yyyyXXX": {
                            "Name": "yyyyXXX"
                        },
                        "yyyy-MMXXX": {
                            "Name": "yyyy-MMXXX"
                        },
                        "UNIX (in milliseconds)": {
                            "Name": "UNIX (in milliseconds)"
                        }
                    }
                }
            },
            "getStationGraph": {
                "Request": "getStationGraph",
                "Description": "Retrieves a graph image of timeseries data based on stations with a template.",
                "Subdescription": "The following combinations of time periods can be requested:;from + to: will return the requested range;from + period: will return the given period starting at the from date;to + period: will return the given period backdating from the to date;period: will return the given period backdating from the current system time;period=complete: will return the complete coverage of all requested timeseries;from: will return all data starting at the given from date until the current system time;futureperiod: will return the given period starting from the current system time;period + futureperiod: will return the combined given periods from the past and the future;from + futureperiod: will return the combined given period starting at the given from date until the end of the future period starting at the current system time",
                "QueryFields": {
                    "Description": "Possible queryfields as parameter",
                    "Content": {
                        "station_id": {
                            "Name": "station_id",
                            "* as wildcard": "no",
                            "Comma separated list": "yes",
                            "Description": ""
                        },
                        "from": {
                            "Name": "from",
                            "* as wildcard": "no",
                            "Comma separated list": "no",
                            "Description": "see date formats, not providing 'from' delivers the last ts value only"
                        },
                        "to": {
                            "Name": "to",
                            "* as wildcard": "no",
                            "Comma separated list": "no",
                            "Description": "see date formats, using yyyy-MM-dd as format includes the complete given day"
                        },
                        "period": {
                            "Name": "period",
                            "* as wildcard": "no",
                            "Comma separated list": "no",
                            "Description": "retrieve data for a time period according to ISO format P#Y#M#DT#H#M#S where P just indicates an arbitrary period with the # being integers; the entities are: Y=Year, M=Month, D=Day, T just indicates that smaller entities are included, H=Hour, M=Minute, S=Second; W=Week is also supported but mutually exclusive with D=Day setting; Examples: P3D, P1Y, P1DT12H, PT6H, P1Y6M3DT4H20M30S; all periods are applied by calendar; as an alternative period can be set to 'complete' to return all data"
                        },
                        "futureperiod": {
                            "Name": "futureperiod",
                            "* as wildcard": "no",
                            "Comma separated list": "no",
                            "Description": "retrieve data for a time period according to ISO format P#Y#M#DT#H#M#S where P just indicates an arbitrary period with the # being integers; the entities are: Y=Year, M=Month, D=Day, T just indicates that smaller entities are included, H=Hour, M=Minute, S=Second; W=Week is also supported but mutually exclusive with D=Day setting; Examples: P3D, P1Y, P1DT12H, PT6H, P1Y6M3DT4H20M30S; all periods are applied by calendar"
                        },
                        "width": {
                            "Name": "width",
                            "* as wildcard": "no",
                            "Comma separated list": "no",
                            "Description": "in pixels, 100 - 2000"
                        },
                        "height": {
                            "Name": "height",
                            "* as wildcard": "no",
                            "Comma separated list": "no",
                            "Description": "in pixels, 50 - 1500"
                        },
                        "template": {
                            "Name": "template",
                            "* as wildcard": "no",
                            "Comma separated list": "no",
                            "Description": "select a stored template for station graph design, mandatory"
                        },
                        "templategroup": {
                            "Name": "templategroup",
                            "* as wildcard": "no",
                            "Comma separated list": "no",
                            "Description": "optionally select a group (sub-directory) for a stored template"
                        },
                        "showgroups": {
                            "Name": "showgroups",
                            "* as wildcard": "no",
                            "Comma separated list": "yes",
                            "Description": "select specific object groups to be visible in the graph; only applies for template graphs and the template must have groups specified"
                        },
                        "hidelegend": {
                            "Name": "hidelegend",
                            "* as wildcard": "no",
                            "Comma separated list": "no",
                            "Description": "true|false - overwrites or sets the hide-legend flag for template graphs"
                        },
                        "overlayinterval": {
                            "Name": "overlayinterval",
                            "* as wildcard": "no",
                            "Comma separated list": "no",
                            "Description": "set the overlay interval to year, month, week, day or halfyear; only applies for template graphs where the template contains overlaid setting for one timeseries"
                        },
                        "overlayslices": {
                            "Name": "overlayslices",
                            "* as wildcard": "no",
                            "Comma separated list": "yes",
                            "Description": "select the slices that will be shown, e.g. 0,1,2 will show the first three years if interval is year; only applies for template graphs where the template contains overlaid setting for one timeseries"
                        }
                    }
                },
                "Formats": {
                    "Description": "Possible formats as parameter 'format'",
                    "Content": {
                        "jpg": {
                            "Name": "jpg",
                            "Description": "JPG format"
                        },
                        "png": {
                            "Name": "png",
                            "Description": "PNG format with lossless compression"
                        }
                    }
                },
                "Returnfields": {
                    "Description": "Returnable fields as optional parameter 'returnfields' (allows comma separated list)",
                    "Content": {}
                },
                "Optionalfields": {
                    "Description": "More optional fields",
                    "Content": {
                        "timezone": {
                            "Name": "timezone",
                            "Description": "the time zone that will be used in graph, any time zone string as understood by Java (e.g. GMT+5, UTC, CET); if a zone is already defined in a template, it will NOT be overriden"
                        },
                        "downloadaszip": {
                            "Name": "downloadaszip",
                            "Description": "provides the result as a ZIP file containing a file in the selected format"
                        },
                        "downloadfilename": {
                            "Name": "downloadfilename",
                            "Description": "sets the file name if downloadaszip=true is set or CSV and Excel downloads are requested, default name is generic per request"
                        },
                        "forcecontentdisposition": {
                            "Name": "forcecontentdisposition",
                            "Description": "setting this to true advises KiWIS to set a content disposition header for all formats, triggering the browser to offer a download"
                        }
                    }
                },
                "Dateformats": {
                    "Description": "Supported Dateformats",
                    "Content": {
                        "yyyy-MM-dd'T'HH:mm:ss.SSSXXX": {
                            "Name": "yyyy-MM-dd'T'HH:mm:ss.SSSXXX"
                        },
                        "yyyy-MM-dd'T'HH:mm:ssXXX": {
                            "Name": "yyyy-MM-dd'T'HH:mm:ssXXX"
                        },
                        "yyyy-MM-dd HH:mm:ss.SSS": {
                            "Name": "yyyy-MM-dd HH:mm:ss.SSS"
                        },
                        "yyyy-MM-dd'T'HH:mm:ss": {
                            "Name": "yyyy-MM-dd'T'HH:mm:ss"
                        },
                        "yyyy-MM-dd HH:mm:ss": {
                            "Name": "yyyy-MM-dd HH:mm:ss"
                        },
                        "yyyy-MM-dd": {
                            "Name": "yyyy-MM-dd"
                        },
                        "yyyy-MM": {
                            "Name": "yyyy-MM"
                        },
                        "yyyy": {
                            "Name": "yyyy"
                        },
                        "yyyy-MM-ddXXX": {
                            "Name": "yyyy-MM-ddXXX"
                        },
                        "yyyyXXX": {
                            "Name": "yyyyXXX"
                        },
                        "yyyy-MMXXX": {
                            "Name": "yyyy-MMXXX"
                        },
                        "UNIX (in milliseconds)": {
                            "Name": "UNIX (in milliseconds)"
                        }
                    }
                }
            },
            "getColorClassifications": {
                "Request": "getColorClassifications",
                "Description": "Retrieves a list of WISKI color classifications.",
                "QueryFields": {
                    "Description": "Possible queryfields as parameter",
                    "Content": {
                        "name": {
                            "Name": "name",
                            "* as wildcard": "yes",
                            "Comma separated list": "no",
                            "Description": "The classification name"
                        },
                        "parameterType": {
                            "Name": "parameterType",
                            "* as wildcard": "yes",
                            "Comma separated list": "no",
                            "Description": "The parameter type the classification is defined for"
                        },
                        "classificationType": {
                            "Name": "classificationType",
                            "* as wildcard": "yes",
                            "Comma separated list": "no",
                            "Description": "The classification type"
                        }
                    }
                },
                "Formats": {
                    "Description": "Possible formats as parameter 'format'",
                    "Content": {
                        "json": {
                            "Name": "json",
                            "Description": "JSON format"
                        }
                    }
                },
                "Returnfields": {
                    "Description": "Returnable fields as optional parameter 'returnfields' (allows comma separated list)",
                    "Content": {}
                },
                "Optionalfields": {
                    "Description": "More optional fields",
                    "Content": {}
                }
            },
            "getQualityCodes": {
                "Request": "getQualityCodes",
                "Description": "Retrieves the list of WISKI quality codes.",
                "QueryFields": {
                    "Description": "Possible queryfields as parameter",
                    "Content": {}
                },
                "Formats": {
                    "Description": "Possible formats as parameter 'format'",
                    "Content": {
                        "json": {
                            "Name": "json",
                            "Description": "JSON format"
                        }
                    }
                },
                "Returnfields": {
                    "Description": "Returnable fields as optional parameter 'returnfields' (allows comma separated list)",
                    "Content": {}
                },
                "Optionalfields": {
                    "Description": "More optional fields",
                    "Content": {}
                }
            },
            "getReleaseStateClasses": {
                "Request": "getReleaseStateClasses",
                "Description": "Retrieves the list of WISKI release state classes.",
                "QueryFields": {
                    "Description": "Possible queryfields as parameter",
                    "Content": {}
                },
                "Formats": {
                    "Description": "Possible formats as parameter 'format'",
                    "Content": {
                        "ascii": {
                            "Name": "ascii",
                            "Description": "Plain ASCII format"
                        },
                        "html": {
                            "Name": "html",
                            "Description": "HTML format"
                        },
                        "csv": {
                            "Name": "csv",
                            "Description": "CSV table format"
                        },
                        "tabjson": {
                            "Name": "tabjson",
                            "Description": "JSON format to reflect table structure"
                        },
                        "objson": {
                            "Name": "objson",
                            "Description": "JSON format to reflect object structure"
                        },
                        "xlsx": {
                            "Name": "xlsx",
                            "Description": "Excel 2007+ format with number and date cell types; due to cell formating, production time quickly increases with the number of rows and columns"
                        }
                    }
                },
                "Returnfields": {
                    "Description": "Returnable fields as optional parameter 'returnfields' (allows comma separated list)",
                    "Content": {}
                },
                "Optionalfields": {
                    "Description": "More optional fields",
                    "Content": {}
                }
            },
            "getTimeseriesReleaseStateList": {
                "Request": "getTimeseriesReleaseStateList",
                "Description": "Retrieves a list of timeseries release states.",
                "Subdescription": "The following combinations of time periods can be requested:;from + to: will return the requested range;from + period: will return the given period starting at the from date;to + period: will return the given period backdating from the to date;period: will return the given period backdating from the current system time;from: will return all data starting at the given from date until the current system time;to: will return all data of the timeseries until the given to date;futureperiod: will return the given period starting from the current system time;period + futureperiod: will return the combined given periods from the past and the future;from + futureperiod: will return the combined given period starting at the given from date until the end of the future period starting at the current system time",
                "QueryFields": {
                    "Description": "Possible queryfields as parameter",
                    "Content": {
                        "ts_id": {
                            "Name": "ts_id",
                            "* as wildcard": "no",
                            "Comma separated list": "yes",
                            "Description": "either ts_id or ts_path can be used"
                        },
                        "ts_path": {
                            "Name": "ts_path",
                            "* as wildcard": "no",
                            "Comma separated list": "yes",
                            "Description": "the timeseries path according to WISKI7; either ts_id or ts_path can be used"
                        },
                        "from": {
                            "Name": "from",
                            "* as wildcard": "no",
                            "Comma separated list": "no",
                            "Description": "see date formats, not providing 'from' delivers the last ts value only"
                        },
                        "to": {
                            "Name": "to",
                            "* as wildcard": "no",
                            "Comma separated list": "no",
                            "Description": "see date formats, using yyyy-MM-dd as format includes the complete given day"
                        },
                        "period": {
                            "Name": "period",
                            "* as wildcard": "no",
                            "Comma separated list": "no",
                            "Description": "retrieve data for a time period according to ISO format P#Y#M#DT#H#M#S where P just indicates an arbitrary period with the # being integers; the entities are: Y=Year, M=Month, D=Day, T just indicates that smaller entities are included, H=Hour, M=Minute, S=Second; W=Week is also supported but mutually exclusive with D=Day setting; Examples: P3D, P1Y, P1DT12H, PT6H, P1Y6M3DT4H20M30S; all periods are applied by calendar"
                        },
                        "futureperiod": {
                            "Name": "futureperiod",
                            "* as wildcard": "no",
                            "Comma separated list": "no",
                            "Description": "retrieve data for a time period according to ISO format P#Y#M#DT#H#M#S where P just indicates an arbitrary period with the # being integers; the entities are: Y=Year, M=Month, D=Day, T just indicates that smaller entities are included, H=Hour, M=Minute, S=Second; W=Week is also supported but mutually exclusive with D=Day setting; Examples: P3D, P1Y, P1DT12H, PT6H, P1Y6M3DT4H20M30S; all periods are applied by calendar"
                        }
                    }
                },
                "Formats": {
                    "Description": "Possible formats as parameter 'format'",
                    "Content": {
                        "json": {
                            "Name": "json",
                            "Description": "JSON format"
                        }
                    }
                },
                "Returnfields": {
                    "Description": "Returnable fields as optional parameter 'returnfields' (allows comma separated list)",
                    "Content": {}
                },
                "Optionalfields": {
                    "Description": "More optional fields",
                    "Content": {
                        "dateformat": {
                            "Name": "dateformat",
                            "Description": "the date format that will be returned, see date formats"
                        },
                        "timezone": {
                            "Name": "timezone",
                            "Description": "the time zone that will be returned for all timestamps, any time zone string as understood by Java (e.g. GMT+5, UTC, CET)"
                        }
                    }
                },
                "Dateformats": {
                    "Description": "Supported Dateformats",
                    "Content": {
                        "yyyy-MM-dd'T'HH:mm:ss.SSSXXX": {
                            "Name": "yyyy-MM-dd'T'HH:mm:ss.SSSXXX"
                        },
                        "yyyy-MM-dd'T'HH:mm:ssXXX": {
                            "Name": "yyyy-MM-dd'T'HH:mm:ssXXX"
                        },
                        "yyyy-MM-dd HH:mm:ss.SSS": {
                            "Name": "yyyy-MM-dd HH:mm:ss.SSS"
                        },
                        "yyyy-MM-dd'T'HH:mm:ss": {
                            "Name": "yyyy-MM-dd'T'HH:mm:ss"
                        },
                        "yyyy-MM-dd HH:mm:ss": {
                            "Name": "yyyy-MM-dd HH:mm:ss"
                        },
                        "yyyy-MM-dd": {
                            "Name": "yyyy-MM-dd"
                        },
                        "yyyy-MM": {
                            "Name": "yyyy-MM"
                        },
                        "yyyy": {
                            "Name": "yyyy"
                        },
                        "yyyy-MM-ddXXX": {
                            "Name": "yyyy-MM-ddXXX"
                        },
                        "yyyyXXX": {
                            "Name": "yyyyXXX"
                        },
                        "yyyy-MMXXX": {
                            "Name": "yyyy-MMXXX"
                        },
                        "UNIX (in milliseconds)": {
                            "Name": "UNIX (in milliseconds)"
                        }
                    }
                }
            },
            "getTimeseriesEnsembleValues": {
                "Request": "getTimeseriesEnsembleValues",
                "Description": "Retrieves a list of timeseries ensembles with values for one or more timeseries.",
                "Subdescription": "The following combinations of time periods can be requested:;from + to: will return the requested range;from + period: will return the given period starting at the from date;to + period: will return the given period backdating from the to date;period: will return the given period backdating from the current system time;from: will return all data starting at the given from date until the current system time;to: will return all data of the timeseries until the given to date;futureperiod: will return the given period starting from the current system time;period + futureperiod: will return the combined given periods from the past and the future;from + futureperiod: will return the combined given period starting at the given from date until the end of the future period starting at the current system time",
                "QueryFields": {
                    "Description": "Possible queryfields as parameter",
                    "Content": {
                        "ts_id": {
                            "Name": "ts_id",
                            "* as wildcard": "no",
                            "Comma separated list": "yes",
                            "Description": "either ts_id, ts_path or timeseriesgroup_id can be used"
                        },
                        "ts_path": {
                            "Name": "ts_path",
                            "* as wildcard": "(yes)",
                            "Comma separated list": "(yes)",
                            "Description": "the timeseries path according to WISKI7; a single path with placeholders may be used or a comma separated list without placeholders; either ts_id, ts_path or timeseriesgroup_id can be used"
                        },
                        "timeseriesgroup_id": {
                            "Name": "timeseriesgroup_id",
                            "* as wildcard": "no",
                            "Comma separated list": "yes",
                            "Description": "either ts_id or timeseriesgroup_id or ts_path can be used"
                        },
                        "from": {
                            "Name": "from",
                            "* as wildcard": "no",
                            "Comma separated list": "no",
                            "Description": "see date formats, not providing 'from' delivers the last ts value only"
                        },
                        "to": {
                            "Name": "to",
                            "* as wildcard": "no",
                            "Comma separated list": "no",
                            "Description": "see date formats, using yyyy-MM-dd as format includes the complete given day"
                        },
                        "period": {
                            "Name": "period",
                            "* as wildcard": "no",
                            "Comma separated list": "no",
                            "Description": "retrieve data for a time period according to ISO format P#Y#M#DT#H#M#S where P just indicates an arbitrary period with the # being integers; the entities are: Y=Year, M=Month, D=Day, T just indicates that smaller entities are included, H=Hour, M=Minute, S=Second; W=Week is also supported but mutually exclusive with D=Day setting; Examples: P3D, P1Y, P1DT12H, PT6H, P1Y6M3DT4H20M30S; all periods are applied by calendar"
                        },
                        "futureperiod": {
                            "Name": "futureperiod",
                            "* as wildcard": "no",
                            "Comma separated list": "no",
                            "Description": "retrieve data for a time period according to ISO format P#Y#M#DT#H#M#S where P just indicates an arbitrary period with the # being integers; the entities are: Y=Year, M=Month, D=Day, T just indicates that smaller entities are included, H=Hour, M=Minute, S=Second; W=Week is also supported but mutually exclusive with D=Day setting; Examples: P3D, P1Y, P1DT12H, PT6H, P1Y6M3DT4H20M30S; all periods are applied by calendar"
                        },
                        "ensembledispatchinfo": {
                            "Name": "ensembledispatchinfo",
                            "* as wildcard": "no",
                            "Comma separated list": "no",
                            "Description": "the dispatch info for which ensembles should be returned"
                        }
                    }
                },
                "Formats": {
                    "Description": "Possible formats as parameter 'format'",
                    "Content": {
                        "json": {
                            "Name": "json",
                            "Description": "JSON format"
                        }
                    }
                },
                "Returnfields": {
                    "Description": "Returnable fields as optional parameter 'returnfields' (allows comma separated list)",
                    "Content": {}
                },
                "Optionalfields": {
                    "Description": "More optional fields",
                    "Content": {
                        "dateformat": {
                            "Name": "dateformat",
                            "Description": "the date format that will be returned, see date formats"
                        },
                        "timezone": {
                            "Name": "timezone",
                            "Description": "the time zone that will be returned for all timestamps, any time zone string as understood by Java (e.g. GMT+5, UTC, CET)"
                        },
                        "useprecision": {
                            "Name": "useprecision",
                            "Description": "advises KiWIS to use the WISKI precision for value formatting, true or false; default is true"
                        },
                        "downloadaszip": {
                            "Name": "downloadaszip",
                            "Description": "provides the result as a ZIP file containing a file in the selected format"
                        },
                        "downloadfilename": {
                            "Name": "downloadfilename",
                            "Description": "sets the file name if downloadaszip=true is set or CSV and Excel downloads are requested, default name is generic per request"
                        }
                    }
                },
                "Dateformats": {
                    "Description": "Supported Dateformats",
                    "Content": {
                        "yyyy-MM-dd'T'HH:mm:ss.SSSXXX": {
                            "Name": "yyyy-MM-dd'T'HH:mm:ss.SSSXXX"
                        },
                        "yyyy-MM-dd'T'HH:mm:ssXXX": {
                            "Name": "yyyy-MM-dd'T'HH:mm:ssXXX"
                        },
                        "yyyy-MM-dd HH:mm:ss.SSS": {
                            "Name": "yyyy-MM-dd HH:mm:ss.SSS"
                        },
                        "yyyy-MM-dd'T'HH:mm:ss": {
                            "Name": "yyyy-MM-dd'T'HH:mm:ss"
                        },
                        "yyyy-MM-dd HH:mm:ss": {
                            "Name": "yyyy-MM-dd HH:mm:ss"
                        },
                        "yyyy-MM-dd": {
                            "Name": "yyyy-MM-dd"
                        },
                        "yyyy-MM": {
                            "Name": "yyyy-MM"
                        },
                        "yyyy": {
                            "Name": "yyyy"
                        },
                        "yyyy-MM-ddXXX": {
                            "Name": "yyyy-MM-ddXXX"
                        },
                        "yyyyXXX": {
                            "Name": "yyyyXXX"
                        },
                        "yyyy-MMXXX": {
                            "Name": "yyyy-MMXXX"
                        },
                        "UNIX (in milliseconds)": {
                            "Name": "UNIX (in milliseconds)"
                        }
                    }
                }
            },
            "getTimeseriesChanges": {
                "Request": "getTimeseriesChanges",
                "Description": "Retrieves a list of changes for a timeseries.",
                "Subdescription": "By default, this is feature is only available for import timeseries in WISKI. For any other timeseries, the tsEditHistory has to be activated.",
                "QueryFields": {
                    "Description": "Possible queryfields as parameter",
                    "Content": {
                        "ts_id": {
                            "Name": "ts_id",
                            "* as wildcard": "no",
                            "Comma separated list": "no",
                            "Description": "either ts_id or ts_path can be used"
                        },
                        "ts_path": {
                            "Name": "ts_path",
                            "* as wildcard": "no",
                            "Comma separated list": "no",
                            "Description": "the timeseries path according to WISKI7; a single path without placeholders may be used; either ts_id or ts_path can be used"
                        },
                        "changedsince": {
                            "Name": "changedsince",
                            "* as wildcard": "no",
                            "Comma separated list": "no",
                            "Description": "see date formats"
                        }
                    }
                },
                "Formats": {
                    "Description": "Possible formats as parameter 'format'",
                    "Content": {
                        "ascii": {
                            "Name": "ascii",
                            "Description": "Plain ASCII format"
                        },
                        "html": {
                            "Name": "html",
                            "Description": "HTML format"
                        },
                        "csv": {
                            "Name": "csv",
                            "Description": "CSV table format"
                        },
                        "tabjson": {
                            "Name": "tabjson",
                            "Description": "JSON format to reflect table structure"
                        },
                        "objson": {
                            "Name": "objson",
                            "Description": "JSON format to reflect object structure"
                        },
                        "xlsx": {
                            "Name": "xlsx",
                            "Description": "Excel 2007+ format with number and date cell types; due to cell formating, production time quickly increases with the number of rows and columns"
                        }
                    }
                },
                "Returnfields": {
                    "Description": "Returnable fields as optional parameter 'returnfields' (allows comma separated list)",
                    "Content": {}
                },
                "Optionalfields": {
                    "Description": "More optional fields",
                    "Content": {
                        "dateformat": {
                            "Name": "dateformat",
                            "Description": "the date format that will be returned, see date formats"
                        },
                        "timezone": {
                            "Name": "timezone",
                            "Description": "the time zone that will be returned for all timestamps, any time zone string as understood by Java (e.g. GMT+5, UTC, CET)"
                        },
                        "optimizechanges": {
                            "Name": "optimizechanges",
                            "Description": "Changes will be optimized, meaning that interconnected changes for equidistant timeseries will be merged by KiWIS at the cost of losing the change_time"
                        },
                        "downloadaszip": {
                            "Name": "downloadaszip",
                            "Description": "provides the result as a ZIP file containing a file in the selected format"
                        },
                        "downloadfilename": {
                            "Name": "downloadfilename",
                            "Description": "sets the file name if downloadaszip=true is set or CSV and Excel downloads are requested, default name is generic per request"
                        }
                    }
                },
                "Dateformats": {
                    "Description": "Supported Dateformats",
                    "Content": {
                        "yyyy-MM-dd'T'HH:mm:ss.SSSXXX": {
                            "Name": "yyyy-MM-dd'T'HH:mm:ss.SSSXXX"
                        },
                        "yyyy-MM-dd'T'HH:mm:ssXXX": {
                            "Name": "yyyy-MM-dd'T'HH:mm:ssXXX"
                        },
                        "yyyy-MM-dd HH:mm:ss.SSS": {
                            "Name": "yyyy-MM-dd HH:mm:ss.SSS"
                        },
                        "yyyy-MM-dd'T'HH:mm:ss": {
                            "Name": "yyyy-MM-dd'T'HH:mm:ss"
                        },
                        "yyyy-MM-dd HH:mm:ss": {
                            "Name": "yyyy-MM-dd HH:mm:ss"
                        },
                        "yyyy-MM-dd": {
                            "Name": "yyyy-MM-dd"
                        },
                        "yyyy-MM": {
                            "Name": "yyyy-MM"
                        },
                        "yyyy": {
                            "Name": "yyyy"
                        },
                        "yyyy-MM-ddXXX": {
                            "Name": "yyyy-MM-ddXXX"
                        },
                        "yyyyXXX": {
                            "Name": "yyyyXXX"
                        },
                        "yyyy-MMXXX": {
                            "Name": "yyyy-MMXXX"
                        },
                        "UNIX (in milliseconds)": {
                            "Name": "UNIX (in milliseconds)"
                        }
                    }
                }
            },
            "getTimeseriesComments": {
                "Request": "getTimeseriesComments",
                "Description": "Retrieves object comments/remarks on timeseries level.",
                "Subdescription": "The following combinations of time periods can be requested:;from + to: will return the requested range;from + period: will return the given period starting at the from date;to + period: will return the given period backdating from the to date;period: will return the given period backdating from the current system time;period=complete: will return the complete coverage of all requested timeseries;from: will return all data starting at the given from date until the current system time;to: will return all data of the timeseries until the given to date;futureperiod: will return the given period starting from the current system time;period + futureperiod: will return the combined given periods from the past and the future;from + futureperiod: will return the combined given period starting at the given from date until the end of the future period starting at the current system time",
                "QueryFields": {
                    "Description": "Possible queryfields as parameter",
                    "Content": {
                        "ts_id": {
                            "Name": "ts_id",
                            "* as wildcard": "no",
                            "Comma separated list": "yes",
                            "Description": "either ts_id or ts_path can be used"
                        },
                        "ts_path": {
                            "Name": "ts_path",
                            "* as wildcard": "(yes)",
                            "Comma separated list": "(yes)",
                            "Description": "the timeseries path according to WISKI7; a single path with placeholders may be used or a comma separated list without placeholders; either ts_id or ts_path can be used"
                        },
                        "comment_type": {
                            "Name": "comment_type",
                            "* as wildcard": "no",
                            "Comma separated list": "yes",
                            "Description": "Retrieve comments for object types station, parameter, timeseries, data, agent or use the keyword all to get all types"
                        },
                        "from": {
                            "Name": "from",
                            "* as wildcard": "no",
                            "Comma separated list": "no",
                            "Description": "see date formats, not providing 'from' delivers the last ts value only"
                        },
                        "to": {
                            "Name": "to",
                            "* as wildcard": "no",
                            "Comma separated list": "no",
                            "Description": "see date formats, using yyyy-MM-dd as format includes the complete given day"
                        },
                        "period": {
                            "Name": "period",
                            "* as wildcard": "no",
                            "Comma separated list": "no",
                            "Description": "retrieve data for a time period according to ISO format P#Y#M#DT#H#M#S where P just indicates an arbitrary period with the # being integers; the entities are: Y=Year, M=Month, D=Day, T just indicates that smaller entities are included, H=Hour, M=Minute, S=Second; W=Week is also supported but mutually exclusive with D=Day setting; Examples: P3D, P1Y, P1DT12H, PT6H, P1Y6M3DT4H20M30S; all periods are applied by calendar; as an alternative period can be set to 'complete' to return all data"
                        },
                        "futureperiod": {
                            "Name": "futureperiod",
                            "* as wildcard": "no",
                            "Comma separated list": "no",
                            "Description": "retrieve data for a time period according to ISO format P#Y#M#DT#H#M#S where P just indicates an arbitrary period with the # being integers; the entities are: Y=Year, M=Month, D=Day, T just indicates that smaller entities are included, H=Hour, M=Minute, S=Second; W=Week is also supported but mutually exclusive with D=Day setting; Examples: P3D, P1Y, P1DT12H, PT6H, P1Y6M3DT4H20M30S; all periods are applied by calendar"
                        }
                    }
                },
                "Formats": {
                    "Description": "Possible formats as parameter 'format'",
                    "Content": {
                        "ascii": {
                            "Name": "ascii",
                            "Description": "Plain ASCII format"
                        },
                        "html": {
                            "Name": "html",
                            "Description": "HTML format"
                        },
                        "csv": {
                            "Name": "csv",
                            "Description": "CSV table format"
                        },
                        "tabjson": {
                            "Name": "tabjson",
                            "Description": "JSON format to reflect table structure"
                        },
                        "objson": {
                            "Name": "objson",
                            "Description": "JSON format to reflect object structure"
                        },
                        "xlsx": {
                            "Name": "xlsx",
                            "Description": "Excel 2007+ format with number and date cell types; due to cell formating, production time quickly increases with the number of rows and columns"
                        }
                    }
                },
                "Returnfields": {
                    "Description": "Returnable fields as optional parameter 'returnfields' (allows comma separated list)",
                    "Content": {
                        "ts_id": {
                            "Name": "ts_id",
                            "Description": ""
                        },
                        "from": {
                            "Name": "from",
                            "Description": "Valid from timestamp of the comment/remark"
                        },
                        "to": {
                            "Name": "to",
                            "Description": "Valid to timestamp of the comment/remark"
                        },
                        "comment_type": {
                            "Name": "comment_type",
                            "Description": "The object the comment/remark is attached to"
                        },
                        "std_remark_shortname": {
                            "Name": "std_remark_shortname",
                            "Description": "Shortname of the linked standard remark type for standard remarks"
                        },
                        "std_remark_text": {
                            "Name": "std_remark_text",
                            "Description": "Text of the linked standard remark type for standard remarks"
                        },
                        "comment": {
                            "Name": "comment",
                            "Description": "The comment/remark text"
                        }
                    }
                },
                "Optionalfields": {
                    "Description": "More optional fields",
                    "Content": {
                        "csvdiv": {
                            "Name": "csvdiv",
                            "Description": "overwrite the standard CSV delimiter (;) with another symbol in CSV requests"
                        },
                        "dateformat": {
                            "Name": "dateformat",
                            "Description": "the date format that will be returned, see date formats"
                        },
                        "timezone": {
                            "Name": "timezone",
                            "Description": "the time zone that will be returned for all timestamps, any time zone string as understood by Java (e.g. GMT+5, UTC, CET) or 'individual' to use individual timeseries timezones"
                        },
                        "downloadaszip": {
                            "Name": "downloadaszip",
                            "Description": "provides the result as a ZIP file containing a file in the selected format"
                        },
                        "downloadfilename": {
                            "Name": "downloadfilename",
                            "Description": "sets the file name if downloadaszip=true is set or CSV and Excel downloads are requested, default name is generic per request"
                        },
                        "commentlanguage": {
                            "Name": "commentlanguage",
                            "Description": "The language of comments based on standard remark types that will be returned, default is 'en'"
                        }
                    }
                },
                "Dateformats": {
                    "Description": "Supported Dateformats",
                    "Content": {
                        "yyyy-MM-dd'T'HH:mm:ss.SSSXXX": {
                            "Name": "yyyy-MM-dd'T'HH:mm:ss.SSSXXX"
                        },
                        "yyyy-MM-dd'T'HH:mm:ssXXX": {
                            "Name": "yyyy-MM-dd'T'HH:mm:ssXXX"
                        },
                        "yyyy-MM-dd HH:mm:ss.SSS": {
                            "Name": "yyyy-MM-dd HH:mm:ss.SSS"
                        },
                        "yyyy-MM-dd'T'HH:mm:ss": {
                            "Name": "yyyy-MM-dd'T'HH:mm:ss"
                        },
                        "yyyy-MM-dd HH:mm:ss": {
                            "Name": "yyyy-MM-dd HH:mm:ss"
                        },
                        "yyyy-MM-dd": {
                            "Name": "yyyy-MM-dd"
                        },
                        "yyyy-MM": {
                            "Name": "yyyy-MM"
                        },
                        "yyyy": {
                            "Name": "yyyy"
                        },
                        "yyyy-MM-ddXXX": {
                            "Name": "yyyy-MM-ddXXX"
                        },
                        "yyyyXXX": {
                            "Name": "yyyyXXX"
                        },
                        "yyyy-MMXXX": {
                            "Name": "yyyy-MMXXX"
                        },
                        "UNIX (in milliseconds)": {
                            "Name": "UNIX (in milliseconds)"
                        }
                    }
                }
            },
            "checkValueLimit": {
                "Request": "checkValueLimit",
                "Description": "Checks value limitations for time range value requests.",
                "QueryFields": {
                    "Description": "Possible queryfields as parameter",
                    "Content": {
                        "ts_id": {
                            "Name": "ts_id",
                            "* as wildcard": "no",
                            "Comma separated list": "yes",
                            "Description": "either ts_id or timeseriesgroup_id or ts_path can be used"
                        },
                        "ts_path": {
                            "Name": "ts_path",
                            "* as wildcard": "(yes)",
                            "Comma separated list": "(yes)",
                            "Description": "the timeseries path according to WISKI7; a single path with placeholders may be used or a comma separated list without placeholders; either ts_id or timeseriesgroup_id or ts_path can be used"
                        },
                        "timeseriesgroup_id": {
                            "Name": "timeseriesgroup_id",
                            "* as wildcard": "no",
                            "Comma separated list": "yes",
                            "Description": "either ts_id or timeseriesgroup_id or ts_path can be used"
                        },
                        "from": {
                            "Name": "from",
                            "* as wildcard": "no",
                            "Comma separated list": "no",
                            "Description": "see date formats, not providing 'from' delivers the last ts value only"
                        },
                        "to": {
                            "Name": "to",
                            "* as wildcard": "no",
                            "Comma separated list": "no",
                            "Description": "see date formats, using yyyy-MM-dd as format includes the complete given day"
                        },
                        "period": {
                            "Name": "period",
                            "* as wildcard": "no",
                            "Comma separated list": "no",
                            "Description": "retrieve data for a time period according to ISO format P#Y#M#DT#H#M#S where P just indicates an arbitrary period with the # being integers; the entities are: Y=Year, M=Month, D=Day, T just indicates that smaller entities are included, H=Hour, M=Minute, S=Second; W=Week is also supported but mutually exclusive with D=Day setting; Examples: P3D, P1Y, P1DT12H, PT6H, P1Y6M3DT4H20M30S; all periods are applied by calendar; as an alternative period can be set to 'complete' to return all data"
                        },
                        "futureperiod": {
                            "Name": "futureperiod",
                            "* as wildcard": "no",
                            "Comma separated list": "no",
                            "Description": "retrieve data for a time period according to ISO format P#Y#M#DT#H#M#S where P just indicates an arbitrary period with the # being integers; the entities are: Y=Year, M=Month, D=Day, T just indicates that smaller entities are included, H=Hour, M=Minute, S=Second; W=Week is also supported but mutually exclusive with D=Day setting; Examples: P3D, P1Y, P1DT12H, PT6H, P1Y6M3DT4H20M30S; all periods are applied by calendar"
                        }
                    }
                },
                "Formats": {
                    "Description": "Possible formats as parameter 'format'",
                    "Content": {
                        "json": {
                            "Name": "json",
                            "Description": "JSON format"
                        }
                    }
                },
                "Returnfields": {
                    "Description": "Returnable fields as optional parameter 'returnfields' (allows comma separated list)",
                    "Content": {}
                },
                "Optionalfields": {
                    "Description": "More optional fields",
                    "Content": {}
                }
            }
        }
    }
]<|MERGE_RESOLUTION|>--- conflicted
+++ resolved
@@ -2865,13 +2865,6 @@
                             "Name": "Stagesource Value",
                             "Description": "Stagesource value column if present in the timeseries"
                         },
-<<<<<<< HEAD
-                        "ReturnPeriod": {
-                            "Name": "ReturnPeriod",
-                            "Description": ""
-                        },
-=======
->>>>>>> 021ecc18
                         "Occurrance Timestamp": {
                             "Name": "Occurrance Timestamp",
                             "Description": "Time of occurrance for statistical values (e.g. time of the monthly max)"
